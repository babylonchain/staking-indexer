package indexerstore

import (
	"bytes"
	"fmt"

	"github.com/btcsuite/btcd/btcec/v2"
	"github.com/btcsuite/btcd/btcec/v2/schnorr"
	"github.com/btcsuite/btcd/chaincfg/chainhash"
	"github.com/btcsuite/btcd/wire"
	"github.com/lightningnetwork/lnd/kvdb"
	pm "google.golang.org/protobuf/proto"

	"github.com/babylonchain/staking-indexer/proto"
	"github.com/babylonchain/staking-indexer/utils"
)

var (
	// mapping tx hash -> staking transaction
	stakingTxBucketName = []byte("stakingtxs")

	// mapping tx hash -> unbonding transaction
	unbondingTxBucketName = []byte("unbondingtxs")
)

type IndexerStore struct {
	db kvdb.Backend
}

type StoredStakingTransaction struct {
	Tx                 *wire.MsgTx
	StakingOutputIdx   uint32
	InclusionHeight    uint64
	StakerPk           *btcec.PublicKey
	StakingTime        uint32
	FinalityProviderPk *btcec.PublicKey
}

type StoredUnbondingTransaction struct {
	Tx            *wire.MsgTx
	StakingTxHash *chainhash.Hash
}

// NewIndexerStore returns a new store backed by db
func NewIndexerStore(db kvdb.Backend) (*IndexerStore,
	error) {

	store := &IndexerStore{db}
	if err := store.initBuckets(); err != nil {
		return nil, err
	}

	return store, nil
}

func (c *IndexerStore) initBuckets() error {
	return kvdb.Batch(c.db, func(tx kvdb.RwTx) error {
		_, err := tx.CreateTopLevelBucket(stakingTxBucketName)
		if err != nil {
			return err
		}

		_, err = tx.CreateTopLevelBucket(unbondingTxBucketName)
		if err != nil {
			return err
		}

		return nil
	})
}

func (is *IndexerStore) AddStakingTransaction(
	tx *wire.MsgTx,
	stakingOutputIdx uint32,
	inclusionHeight uint64,
	stakerPk *btcec.PublicKey,
	stakingTime uint32,
	fpPk *btcec.PublicKey,
) error {
	txHash := tx.TxHash()
	serializedTx, err := utils.SerializeBtcTransaction(tx)

	if err != nil {
		return err
	}

	msg := proto.StakingTransaction{
		TransactionBytes:   serializedTx,
		StakingOutputIdx:   stakingOutputIdx,
		InclusionHeight:    inclusionHeight,
		StakingTime:        stakingTime,
		StakerPk:           schnorr.SerializePubKey(stakerPk),
		FinalityProviderPk: schnorr.SerializePubKey(fpPk),
	}

	return is.addStakingTransaction(txHash[:], &msg)
}

func (is *IndexerStore) addStakingTransaction(
	txHashBytes []byte,
	st *proto.StakingTransaction,
) error {
	return kvdb.Batch(is.db, func(tx kvdb.RwTx) error {

		txBucket := tx.ReadWriteBucket(stakingTxBucketName)
		if txBucket == nil {
			return ErrCorruptedTransactionsDb
		}
		maybeTx := txBucket.Get(txHashBytes)
		if maybeTx != nil {
			return ErrDuplicateTransaction
		}

		marshalled, err := pm.Marshal(st)
		if err != nil {
			return err
		}

		return txBucket.Put(txHashBytes, marshalled)
	})
}

func (is *IndexerStore) GetStakingTransaction(txHash *chainhash.Hash) (*StoredStakingTransaction, error) {
	var storedTx *StoredStakingTransaction
	txHashBytes := txHash.CloneBytes()

	err := is.db.View(func(tx kvdb.RTx) error {
		txBucket := tx.ReadBucket(stakingTxBucketName)
		if txBucket == nil {
			return ErrCorruptedTransactionsDb
		}

		maybeTx := txBucket.Get(txHashBytes)
		if maybeTx == nil {
			return ErrTransactionNotFound
		}

		var storedTxProto proto.StakingTransaction
		if err := pm.Unmarshal(maybeTx, &storedTxProto); err != nil {
			return ErrCorruptedTransactionsDb
		}

		txFromDb, err := protoStakingTxToStoredStakingTx(&storedTxProto)
		if err != nil {
			return err
		}

		storedTx = txFromDb
		return nil
	}, func() {})

	if err != nil {
		return nil, err
	}

	return storedTx, nil
}

func protoStakingTxToStoredStakingTx(protoTx *proto.StakingTransaction) (*StoredStakingTransaction, error) {
	var stakingTx wire.MsgTx
	err := stakingTx.Deserialize(bytes.NewReader(protoTx.TransactionBytes))
	if err != nil {
		return nil, fmt.Errorf("invalid staking tx: %w", err)
	}

	stakerPk, err := schnorr.ParsePubKey(protoTx.StakerPk)
	if err != nil {
		return nil, fmt.Errorf("invalid staker pk: %w", err)
	}

	fpPk, err := schnorr.ParsePubKey(protoTx.FinalityProviderPk)
	if err != nil {
		return nil, fmt.Errorf("invalid finality provider pk: %w", err)
	}

	return &StoredStakingTransaction{
		Tx:                 &stakingTx,
		StakingOutputIdx:   protoTx.StakingOutputIdx,
		InclusionHeight:    protoTx.InclusionHeight,
		StakerPk:           stakerPk,
		StakingTime:        protoTx.StakingTime,
		FinalityProviderPk: fpPk,
	}, nil
}

func (is *IndexerStore) AddUnbondingTransaction(
	tx *wire.MsgTx,
	stakingTxHash *chainhash.Hash,
) error {
	txHash := tx.TxHash()
	serializedTx, err := utils.SerializeBtcTransaction(tx)

	if err != nil {
		return err
	}

	stakingTxHashBytes := stakingTxHash.CloneBytes()
	msg := proto.UnbondingTransaction{
		TransactionBytes: serializedTx,
		StakingTxHash:    stakingTxHash.CloneBytes(),
	}

	return is.addUnbondingTransaction(txHash[:], stakingTxHashBytes, &msg)
}

func (is *IndexerStore) addUnbondingTransaction(
	txHashBytes []byte,
	stakingHashBytes []byte,
	ut *proto.UnbondingTransaction,
) error {
	return kvdb.Batch(is.db, func(tx kvdb.RwTx) error {
<<<<<<< HEAD
		txBucket := tx.ReadWriteBucket(transactionBucketName)
		if txBucket == nil {
=======
		stakingTxBucket := tx.ReadWriteBucket(stakingTxBucketName)
		if stakingTxBucket == nil {
>>>>>>> fca978a2
			return ErrCorruptedTransactionsDb
		}

		// we need to ensure the staking tx already exists
<<<<<<< HEAD
		maybeStakingTx := txBucket.Get(stakingHashBytes)
=======
		maybeStakingTx := stakingTxBucket.Get(stakingHashBytes)
>>>>>>> fca978a2
		if maybeStakingTx == nil {
			return ErrTransactionNotFound
		}

<<<<<<< HEAD
		maybeTx := txBucket.Get(txHashBytes)
=======
		unbondingTxBucket := tx.ReadWriteBucket(unbondingTxBucketName)
		if unbondingTxBucket == nil {
			return ErrCorruptedTransactionsDb
		}

		// check duplicate
		maybeTx := unbondingTxBucket.Get(txHashBytes)
>>>>>>> fca978a2
		if maybeTx != nil {
			return ErrDuplicateTransaction
		}

		marshalled, err := pm.Marshal(ut)
		if err != nil {
			return err
		}

<<<<<<< HEAD
		return txBucket.Put(txHashBytes, marshalled)
=======
		return unbondingTxBucket.Put(txHashBytes, marshalled)
>>>>>>> fca978a2
	})
}

func (is *IndexerStore) GetUnbondingTransaction(txHash *chainhash.Hash) (*StoredUnbondingTransaction, error) {
	var storedTx *StoredUnbondingTransaction
	txHashBytes := txHash.CloneBytes()

	err := is.db.View(func(tx kvdb.RTx) error {
<<<<<<< HEAD
		txBucket := tx.ReadBucket(transactionBucketName)
=======
		txBucket := tx.ReadBucket(unbondingTxBucketName)
>>>>>>> fca978a2
		if txBucket == nil {
			return ErrCorruptedTransactionsDb
		}

		maybeTx := txBucket.Get(txHashBytes)
		if maybeTx == nil {
			return ErrTransactionNotFound
		}

		var storedTxProto proto.UnbondingTransaction
		if err := pm.Unmarshal(maybeTx, &storedTxProto); err != nil {
			return ErrCorruptedTransactionsDb
		}

		txFromDb, err := protoUnbondingTxToStoredUnbondingTx(&storedTxProto)
		if err != nil {
			return err
		}

		storedTx = txFromDb
		return nil
	}, func() {})

	if err != nil {
		return nil, err
	}

	return storedTx, nil
}

func protoUnbondingTxToStoredUnbondingTx(protoTx *proto.UnbondingTransaction) (*StoredUnbondingTransaction, error) {
	var unbondingTx wire.MsgTx
	err := unbondingTx.Deserialize(bytes.NewReader(protoTx.TransactionBytes))
	if err != nil {
		return nil, fmt.Errorf("invalid unbonding tx: %w", err)
	}

	stakingTxHash, err := chainhash.NewHash(protoTx.StakingTxHash)
	if err != nil {
		return nil, fmt.Errorf("invalid staking tx hash")
	}

	return &StoredUnbondingTransaction{
		Tx:            &unbondingTx,
		StakingTxHash: stakingTxHash,
	}, nil
}<|MERGE_RESOLUTION|>--- conflicted
+++ resolved
@@ -209,29 +209,17 @@
 	ut *proto.UnbondingTransaction,
 ) error {
 	return kvdb.Batch(is.db, func(tx kvdb.RwTx) error {
-<<<<<<< HEAD
-		txBucket := tx.ReadWriteBucket(transactionBucketName)
-		if txBucket == nil {
-=======
 		stakingTxBucket := tx.ReadWriteBucket(stakingTxBucketName)
 		if stakingTxBucket == nil {
->>>>>>> fca978a2
 			return ErrCorruptedTransactionsDb
 		}
 
 		// we need to ensure the staking tx already exists
-<<<<<<< HEAD
-		maybeStakingTx := txBucket.Get(stakingHashBytes)
-=======
 		maybeStakingTx := stakingTxBucket.Get(stakingHashBytes)
->>>>>>> fca978a2
 		if maybeStakingTx == nil {
 			return ErrTransactionNotFound
 		}
 
-<<<<<<< HEAD
-		maybeTx := txBucket.Get(txHashBytes)
-=======
 		unbondingTxBucket := tx.ReadWriteBucket(unbondingTxBucketName)
 		if unbondingTxBucket == nil {
 			return ErrCorruptedTransactionsDb
@@ -239,7 +227,6 @@
 
 		// check duplicate
 		maybeTx := unbondingTxBucket.Get(txHashBytes)
->>>>>>> fca978a2
 		if maybeTx != nil {
 			return ErrDuplicateTransaction
 		}
@@ -249,11 +236,7 @@
 			return err
 		}
 
-<<<<<<< HEAD
-		return txBucket.Put(txHashBytes, marshalled)
-=======
 		return unbondingTxBucket.Put(txHashBytes, marshalled)
->>>>>>> fca978a2
 	})
 }
 
@@ -262,11 +245,7 @@
 	txHashBytes := txHash.CloneBytes()
 
 	err := is.db.View(func(tx kvdb.RTx) error {
-<<<<<<< HEAD
-		txBucket := tx.ReadBucket(transactionBucketName)
-=======
 		txBucket := tx.ReadBucket(unbondingTxBucketName)
->>>>>>> fca978a2
 		if txBucket == nil {
 			return ErrCorruptedTransactionsDb
 		}
