package indexerstore_test

import (
	"errors"
	"math/rand"
	"testing"
	"time"

	bbndatagen "github.com/babylonchain/babylon/testutil/datagen"
	"github.com/stretchr/testify/require"

	"github.com/babylonchain/staking-indexer/indexerstore"
	"github.com/babylonchain/staking-indexer/testutils"
	"github.com/babylonchain/staking-indexer/testutils/datagen"
)

func TestEmptyStore(t *testing.T) {
	r := rand.New(rand.NewSource(time.Now().UnixNano()))
	db := testutils.MakeTestBackend(t)
	s, err := indexerstore.NewIndexerStore(db)
	require.NoError(t, err)
	hash := bbndatagen.GenRandomBtcdHash(r)
<<<<<<< HEAD
	tx, err := s.GetStakingTransaction(&hash)
	require.Nil(t, tx)
=======
	stakingTx, err := s.GetStakingTransaction(&hash)
	require.Nil(t, stakingTx)
	require.Error(t, err)
	require.True(t, errors.Is(err, indexerstore.ErrTransactionNotFound))
	unbondingTx, err := s.GetUnbondingTransaction(&hash)
	require.Nil(t, unbondingTx)
>>>>>>> fca978a2
	require.Error(t, err)
	require.True(t, errors.Is(err, indexerstore.ErrTransactionNotFound))
}

func FuzzStoringTxs(f *testing.F) {
	// only 3 seeds as this is pretty slow test opening/closing db
	bbndatagen.AddRandomSeedsToFuzzer(f, 3)

	f.Fuzz(func(t *testing.T, seed int64) {
		r := rand.New(rand.NewSource(seed))
		db := testutils.MakeTestBackend(t)
		s, err := indexerstore.NewIndexerStore(db)
		require.NoError(t, err)
		maxCreatedTx := 30
		numTx := r.Intn(maxCreatedTx) + 1
		stakingtxs := datagen.GenNStoredStakingTxs(t, r, numTx, 200)

		// add staking txs to store
		for _, storedTx := range stakingtxs {
			err := s.AddStakingTransaction(
				storedTx.Tx,
				storedTx.StakingOutputIdx,
				storedTx.InclusionHeight,
				storedTx.StakerPk,
				storedTx.StakingTime,
				storedTx.FinalityProviderPk,
			)
			require.NoError(t, err)
		}

		// check staking txs from store
		for _, storedTx := range stakingtxs {
			hash := storedTx.Tx.TxHash()
			tx, err := s.GetStakingTransaction(&hash)
			require.NoError(t, err)
			require.Equal(t, storedTx.Tx, tx.Tx)
			require.True(t, testutils.PubKeysEqual(storedTx.StakerPk, tx.StakerPk))
			require.Equal(t, storedTx.StakingTime, tx.StakingTime)
			require.True(t, testutils.PubKeysEqual(storedTx.FinalityProviderPk, tx.FinalityProviderPk))
		}

		// add unbonding txs to store
		unbondingTxs := datagen.GenStoredUnbondingTxs(r, stakingtxs)
		for _, storedTx := range unbondingTxs {
			err := s.AddUnbondingTransaction(storedTx.Tx, storedTx.StakingTxHash)
			require.NoError(t, err)
		}

		// check unbonding txs from store
		for _, storedTx := range unbondingTxs {
			hash := storedTx.Tx.TxHash()
			tx, err := s.GetUnbondingTransaction(&hash)
			require.NoError(t, err)
			require.Equal(t, storedTx.Tx, tx.Tx)
			require.True(t, storedTx.StakingTxHash.IsEqual(tx.StakingTxHash))
		}
<<<<<<< HEAD
=======

		// add unbonding txs that do not spend previous staking tx
		// should expect error
		// add unbonding txs to store
		notStoredStakingTxs := datagen.GenNStoredStakingTxs(t, r, numTx, 200)
		wrongUnbondingTxs := datagen.GenStoredUnbondingTxs(r, notStoredStakingTxs)
		for _, storedTx := range wrongUnbondingTxs {
			err := s.AddUnbondingTransaction(storedTx.Tx, storedTx.StakingTxHash)
			require.ErrorIs(t, err, indexerstore.ErrTransactionNotFound)
		}
>>>>>>> fca978a2
	})
}<|MERGE_RESOLUTION|>--- conflicted
+++ resolved
@@ -20,17 +20,12 @@
 	s, err := indexerstore.NewIndexerStore(db)
 	require.NoError(t, err)
 	hash := bbndatagen.GenRandomBtcdHash(r)
-<<<<<<< HEAD
-	tx, err := s.GetStakingTransaction(&hash)
-	require.Nil(t, tx)
-=======
 	stakingTx, err := s.GetStakingTransaction(&hash)
 	require.Nil(t, stakingTx)
 	require.Error(t, err)
 	require.True(t, errors.Is(err, indexerstore.ErrTransactionNotFound))
 	unbondingTx, err := s.GetUnbondingTransaction(&hash)
 	require.Nil(t, unbondingTx)
->>>>>>> fca978a2
 	require.Error(t, err)
 	require.True(t, errors.Is(err, indexerstore.ErrTransactionNotFound))
 }
@@ -87,8 +82,6 @@
 			require.Equal(t, storedTx.Tx, tx.Tx)
 			require.True(t, storedTx.StakingTxHash.IsEqual(tx.StakingTxHash))
 		}
-<<<<<<< HEAD
-=======
 
 		// add unbonding txs that do not spend previous staking tx
 		// should expect error
@@ -99,6 +92,5 @@
 			err := s.AddUnbondingTransaction(storedTx.Tx, storedTx.StakingTxHash)
 			require.ErrorIs(t, err, indexerstore.ErrTransactionNotFound)
 		}
->>>>>>> fca978a2
 	})
 }