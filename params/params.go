package params

import (
	"encoding/json"
	"fmt"
	"os"

	"github.com/babylonchain/babylon/btcstaking"
	bbntypes "github.com/babylonchain/babylon/types"
	"github.com/btcsuite/btcd/btcec/v2"
	"github.com/btcsuite/btcd/btcutil"

	"github.com/babylonchain/staking-indexer/types"
	"github.com/babylonchain/staking-indexer/utils"
)

type ParamsRetriever interface {
	GetParamsVersions() *types.ParamsVersions
}

type LocalParamsRetriever struct {
	paramsVersions *types.ParamsVersions
}

type internalParamsVersions struct {
	ParamsVersions []*internalParams `json:"versions"`
}

type internalParams struct {
	Version          uint16         `json:"version"`
	ActivationHeight int32          `json:"activation_height"`
	StakingCap       btcutil.Amount `json:"staking_cap"`
	Tag              string         `json:"tag"`
	CovenantPks      []string       `json:"covenant_pks"`
	CovenantQuorum   uint32         `json:"covenant_quorum"`
	UnbondingTime    uint16         `json:"unbonding_time"`
	UnbondingFee     btcutil.Amount `json:"unbonding_fee"`
	MaxStakingAmount btcutil.Amount `json:"max_staking_amount"`
	MinStakingAmount btcutil.Amount `json:"min_staking_amount"`
	MaxStakingTime   uint16         `json:"max_staking_time"`
	MinStakingTime   uint16         `json:"min_staking_time"`
}

func NewLocalParamsRetriever(filePath string) (*LocalParamsRetriever, error) {
	contents, err := os.ReadFile(filePath)
	if err != nil {
		return nil, fmt.Errorf("failed to read params file %s: %w", filePath, err)
	}

	var pv internalParamsVersions
	err = json.Unmarshal(contents, &pv)
	if err != nil {
		return nil, fmt.Errorf("invalid params content: %w", err)
	}

	paramsVersions := &types.ParamsVersions{
		ParamsVersions: make([]*types.Params, 0),
	}
	// Define prior params to compare against
	var previousParams *internalParams = nil
	for _, p := range pv.ParamsVersions {
		if len(p.Tag) != btcstaking.MagicBytesLen {
			return nil, fmt.Errorf("invalid tag length, expected %d, got %d", btcstaking.MagicBytesLen, len(p.Tag))
		}

		if len(p.CovenantPks) == 0 {
			return nil, fmt.Errorf("empty covenant public keys")
		}
		if p.CovenantQuorum > uint32(len(p.CovenantPks)) {
			return nil, fmt.Errorf("covenant quorum cannot be more than the amount of covenants")
		}

<<<<<<< HEAD
	covPks := make([]*btcec.PublicKey, len(p.CovenantPks))
	for i, covPk := range p.CovenantPks {
		pk, err := utils.ParseCovenantPubKeyFromHex(covPk)
		if err != nil {
			return nil, fmt.Errorf("invalid covenant public key %s: %w", covPk, err)
		}
		covPks[i] = pk
	}
=======
		covPks := make([]*btcec.PublicKey, len(p.CovenantPks))
		for i, covPk := range p.CovenantPks {
			pk, err := bbntypes.NewBIP340PubKeyFromHex(covPk)
			if err != nil {
				return nil, fmt.Errorf("invalid covenant public key %s: %w", covPk, err)
			}
			covPks[i] = pk.MustToBTCPK()
		}
>>>>>>> edd20ac6

		if p.MaxStakingAmount <= p.MinStakingAmount {
			return nil, fmt.Errorf("max-staking-amount must be larger than min-staking-amount")
		}

		if p.MaxStakingTime <= p.MinStakingTime {
			return nil, fmt.Errorf("max-staking-time must be larger than min-staking-time")
		}

		if p.ActivationHeight <= 0 {
			return nil, fmt.Errorf("activation height should be positive")
		}
		if p.StakingCap <= 0 {
			return nil, fmt.Errorf("staking cap should be positive")
		}

		// Check previous parameters conditions
		if previousParams != nil {
			if p.Version != previousParams.Version+1 {
				return nil, fmt.Errorf("versions should be monotonically increasing by 1")
			}
			if p.StakingCap < previousParams.StakingCap {
				return nil, fmt.Errorf("staking cap cannot be decreased in later versions")
			}
			if p.ActivationHeight < previousParams.ActivationHeight {
				return nil, fmt.Errorf("activation height cannot be overlapping between earlier and later versions")
			}
			previousParams = p
		}

		paramsVersions.ParamsVersions = append(paramsVersions.ParamsVersions, &types.Params{
			Version:          p.Version,
			StakingCap:       p.StakingCap,
			ActivationHeight: p.ActivationHeight,
			Tag:              []byte(p.Tag),
			CovenantPks:      covPks,
			CovenantQuorum:   p.CovenantQuorum,
			UnbondingTime:    p.UnbondingTime,
			UnbondingFee:     p.UnbondingFee,
			MaxStakingAmount: p.MaxStakingAmount,
			MinStakingAmount: p.MinStakingAmount,
			MaxStakingTime:   p.MaxStakingTime,
			MinStakingTime:   p.MinStakingTime,
		})
	}

	return &LocalParamsRetriever{paramsVersions: paramsVersions}, nil
}

func (lp *LocalParamsRetriever) GetParamsVersions() *types.ParamsVersions {
	return lp.paramsVersions
}<|MERGE_RESOLUTION|>--- conflicted
+++ resolved
@@ -6,7 +6,6 @@
 	"os"
 
 	"github.com/babylonchain/babylon/btcstaking"
-	bbntypes "github.com/babylonchain/babylon/types"
 	"github.com/btcsuite/btcd/btcec/v2"
 	"github.com/btcsuite/btcd/btcutil"
 
@@ -66,29 +65,15 @@
 		if len(p.CovenantPks) == 0 {
 			return nil, fmt.Errorf("empty covenant public keys")
 		}
-		if p.CovenantQuorum > uint32(len(p.CovenantPks)) {
-			return nil, fmt.Errorf("covenant quorum cannot be more than the amount of covenants")
-		}
 
-<<<<<<< HEAD
-	covPks := make([]*btcec.PublicKey, len(p.CovenantPks))
-	for i, covPk := range p.CovenantPks {
-		pk, err := utils.ParseCovenantPubKeyFromHex(covPk)
-		if err != nil {
-			return nil, fmt.Errorf("invalid covenant public key %s: %w", covPk, err)
-		}
-		covPks[i] = pk
-	}
-=======
 		covPks := make([]*btcec.PublicKey, len(p.CovenantPks))
 		for i, covPk := range p.CovenantPks {
-			pk, err := bbntypes.NewBIP340PubKeyFromHex(covPk)
+			pk, err := utils.ParseCovenantPubKeyFromHex(covPk)
 			if err != nil {
 				return nil, fmt.Errorf("invalid covenant public key %s: %w", covPk, err)
 			}
-			covPks[i] = pk.MustToBTCPK()
+			covPks[i] = pk
 		}
->>>>>>> edd20ac6
 
 		if p.MaxStakingAmount <= p.MinStakingAmount {
 			return nil, fmt.Errorf("max-staking-amount must be larger than min-staking-amount")
