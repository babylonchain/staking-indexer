package params_test

import (
	"encoding/hex"
	"encoding/json"
	"math/rand"
	"os"
	"path/filepath"
	"testing"

	bbndatagen "github.com/babylonchain/babylon/testutil/datagen"
	"github.com/btcsuite/btcd/btcutil"
	"github.com/stretchr/testify/require"

	"github.com/babylonchain/staking-indexer/params"
	"github.com/babylonchain/staking-indexer/testutils"
	"github.com/babylonchain/staking-indexer/testutils/datagen"
	"github.com/babylonchain/staking-indexer/types"
)

type internalParamsVersions struct {
	ParamsVersions []*internalParams `json:"versions"`
}

type internalParams struct {
	Version          uint16         `json:"version"`
	ActivationHeight int32          `json:"activation_height"`
	StakingCap       btcutil.Amount `json:"staking_cap"`
	Tag              string         `json:"tag"`
	CovenantPks      []string       `json:"covenant_pks"`
	CovenantQuorum   uint32         `json:"covenant_quorum"`
	UnbondingTime    uint16         `json:"unbonding_time"`
	UnbondingFee     btcutil.Amount `json:"unbonding_fee"`
	MaxStakingAmount btcutil.Amount `json:"max_staking_amount"`
	MinStakingAmount btcutil.Amount `json:"min_staking_amount"`
	MaxStakingTime   uint16         `json:"max_staking_time"`
	MinStakingTime   uint16         `json:"min_staking_time"`
}

func FuzzParamsRetriever(f *testing.F) {
	bbndatagen.AddRandomSeedsToFuzzer(f, 10)

	f.Fuzz(func(t *testing.T, seed int64) {
		r := rand.New(rand.NewSource(seed))

		// generate global params
		globalParamsVersions := datagen.GenerateGlobalParamsVersions(r, t)

		jsonBytes, err := json.MarshalIndent(paramsToInternalParams(globalParamsVersions), "", "    ")
		require.NoError(t, err)

		// write params to file
		path := filepath.Join(t.TempDir(), "test-params.json")
		err = os.WriteFile(path, jsonBytes, os.ModePerm)
		defer os.Remove(path)
		require.NoError(t, err)

		// the params retriever read the file
		paramsRetriever, err := params.NewLocalParamsRetriever(path)
		require.NoError(t, err)
		pv := paramsRetriever.GetParamsVersions()

		// check the values are expected
		require.Equal(t, len(globalParamsVersions.ParamsVersions), len(pv.ParamsVersions))
		for idx, globalParams := range globalParamsVersions.ParamsVersions {
			p := pv.ParamsVersions[idx]
			require.Equal(t, globalParams.Version, p.Version)
			require.Equal(t, globalParams.ActivationHeight, p.ActivationHeight)
			require.Equal(t, globalParams.StakingCap, p.StakingCap)
			require.Equal(t, globalParams.Tag, p.Tag)
			require.Equal(t, globalParams.MinStakingTime, p.MinStakingTime)
			require.Equal(t, globalParams.MaxStakingTime, p.MaxStakingTime)
			require.Equal(t, globalParams.MinStakingAmount, p.MinStakingAmount)
			require.Equal(t, globalParams.MaxStakingAmount, p.MaxStakingAmount)
			require.Equal(t, globalParams.CovenantQuorum, p.CovenantQuorum)
			require.Equal(t, globalParams.UnbondingTime, p.UnbondingTime)
			require.True(t, testutils.PubKeysSliceEqual(globalParams.CovenantPks, p.CovenantPks))
		}
	})
}

<<<<<<< HEAD
func paramsToInternalParams(p *types.Params) *internalParams {
	covPksHex := make([]string, len(p.CovenantPks))
	for i, pk := range p.CovenantPks {
		covPksHex[i] = hex.EncodeToString(pk.SerializeCompressed())
=======
func paramsToInternalParams(pv *types.ParamsVersions) *internalParamsVersions {
	paramsVersions := &internalParamsVersions{
		ParamsVersions: make([]*internalParams, 0),
>>>>>>> edd20ac6
	}
	for _, p := range pv.ParamsVersions {
		covPksHex := make([]string, len(p.CovenantPks))
		for i, pk := range p.CovenantPks {
			covPksHex[i] = bbntypes.NewBIP340PubKeyFromBTCPK(pk).MarshalHex()
		}

		paramsVersions.ParamsVersions = append(paramsVersions.ParamsVersions, &internalParams{
			Version:          p.Version,
			ActivationHeight: p.ActivationHeight,
			StakingCap:       p.StakingCap,
			Tag:              string(p.Tag),
			CovenantPks:      covPksHex,
			CovenantQuorum:   p.CovenantQuorum,
			UnbondingTime:    p.UnbondingTime,
			MaxStakingAmount: p.MaxStakingAmount,
			MinStakingAmount: p.MinStakingAmount,
			MaxStakingTime:   p.MaxStakingTime,
			MinStakingTime:   p.MinStakingTime,
		})
	}
	return paramsVersions
}<|MERGE_RESOLUTION|>--- conflicted
+++ resolved
@@ -79,21 +79,14 @@
 	})
 }
 
-<<<<<<< HEAD
-func paramsToInternalParams(p *types.Params) *internalParams {
-	covPksHex := make([]string, len(p.CovenantPks))
-	for i, pk := range p.CovenantPks {
-		covPksHex[i] = hex.EncodeToString(pk.SerializeCompressed())
-=======
 func paramsToInternalParams(pv *types.ParamsVersions) *internalParamsVersions {
 	paramsVersions := &internalParamsVersions{
 		ParamsVersions: make([]*internalParams, 0),
->>>>>>> edd20ac6
 	}
 	for _, p := range pv.ParamsVersions {
 		covPksHex := make([]string, len(p.CovenantPks))
 		for i, pk := range p.CovenantPks {
-			covPksHex[i] = bbntypes.NewBIP340PubKeyFromBTCPK(pk).MarshalHex()
+			covPksHex[i] = hex.EncodeToString(pk.SerializeCompressed())
 		}
 
 		paramsVersions.ParamsVersions = append(paramsVersions.ParamsVersions, &internalParams{
