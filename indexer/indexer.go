--- conflicted
+++ resolved
@@ -205,13 +205,8 @@
 		return nil
 	}
 
-<<<<<<< HEAD
-	unconfirmedEvent := queuecli.NewUnconfirmedInfoEvent(unconfirmedTipHeight, totalTvl)
-	if err := si.consumer.PushUnconfirmedInfoEvent(&unconfirmedEvent); err != nil {
-=======
-	btcInfoEvent := queuecli.NewBtcInfoEvent(tipHeight, confirmedTvl, uint64(unconfirmedTvl))
+	btcInfoEvent := queuecli.NewBtcInfoEvent(unconfirmedTipHeight, confirmedTvl, uint64(unconfirmedTvl))
 	if err := si.consumer.PushBtcInfoEvent(&btcInfoEvent); err != nil {
->>>>>>> a36891b7
 		return fmt.Errorf("failed to push the unconfirmed event: %w", err)
 	}
 
