package e2etest

import (
	"encoding/json"
	"os"
	"path/filepath"
	"sync"
	"testing"
	"time"

	queuecli "github.com/babylonchain/staking-queue-client/client"
	"github.com/babylonchain/staking-queue-client/queuemngr"
	"github.com/babylonchain/vigilante/btcclient"
	"github.com/btcsuite/btcd/btcec/v2"
	"github.com/btcsuite/btcd/btcutil"
	"github.com/btcsuite/btcd/chaincfg"
	"github.com/btcsuite/btcd/chaincfg/chainhash"
	"github.com/btcsuite/btcd/rpcclient"
	"github.com/btcsuite/btcd/wire"
	"github.com/lightningnetwork/lnd/kvdb"
	"github.com/lightningnetwork/lnd/signal"
	"github.com/stretchr/testify/require"

	"github.com/babylonchain/staking-indexer/btcscanner"
	"github.com/babylonchain/staking-indexer/config"
	"github.com/babylonchain/staking-indexer/indexer"
	"github.com/babylonchain/staking-indexer/indexerstore"
	"github.com/babylonchain/staking-indexer/log"
	"github.com/babylonchain/staking-indexer/params"
	"github.com/babylonchain/staking-indexer/server"
)

type TestManager struct {
	Config             *config.Config
	Db                 kvdb.Backend
	Si                 *indexer.StakingIndexer
	BS                 *btcscanner.BtcPoller
	WalletPrivKey      *btcec.PrivateKey
	serverStopper      *signal.Interceptor
	wg                 *sync.WaitGroup
	BitcoindHandler    *BitcoindTestHandler
	WalletClient       *rpcclient.Client
	MinerAddr          btcutil.Address
<<<<<<< HEAD
	DirPath            string
	QueueConsumer      *consumer.QueueConsumer
	StakingEventChan   <-chan client.QueueMessage
	UnbondingEventChan <-chan client.QueueMessage
	WithdrawEventChan  <-chan client.QueueMessage
=======
	QueueConsumer      *queuemngr.QueueManager
	StakingEventChan   <-chan queuecli.QueueMessage
	UnbondingEventChan <-chan queuecli.QueueMessage
	WithdrawEventChan  <-chan queuecli.QueueMessage
>>>>>>> 18dbf3b6
}

// bitcoin params used for testing
var (
	regtestParams         = &chaincfg.RegressionNetParams
	eventuallyWaitTimeOut = 1 * time.Minute
	eventuallyPollTime    = 500 * time.Millisecond
	testParamsPath        = "test_params.json"
	passphrase            = "pass"
	walletName            = "test-wallet"
)

func StartManagerWithNBlocks(t *testing.T, n int) *TestManager {
	h := NewBitcoindHandler(t)
	h.Start()
	_ = h.CreateWallet(walletName, passphrase)
	resp := h.GenerateBlocks(n)

	minerAddressDecoded, err := btcutil.DecodeAddress(resp.Address, regtestParams)
	require.NoError(t, err)

	dirPath := filepath.Join(os.TempDir(), "sid", "e2etest")
	err = os.MkdirAll(dirPath, 0755)
	require.NoError(t, err)

	return StartWithBitcoinHandler(t, h, minerAddressDecoded, dirPath, 1)
}

func StartWithBitcoinHandler(t *testing.T, h *BitcoindTestHandler, minerAddress btcutil.Address, dirPath string, startHeight uint64) *TestManager {
	cfg := defaultStakingIndexerConfig(dirPath)
	logger, err := log.NewRootLoggerWithFile(config.LogFile(dirPath), "debug")
	require.NoError(t, err)

	rpcclient, err := rpcclient.New(cfg.BTCConfig.ToConnConfig(), nil)
	require.NoError(t, err)
	err = rpcclient.WalletPassphrase(passphrase, 200)
	require.NoError(t, err)
	walletPrivKey, err := rpcclient.DumpPrivKey(minerAddress)
	require.NoError(t, err)

	// TODO this is not needed after we remove dependency on vigilante
	btcClient, err := btcclient.NewWithBlockSubscriber(
		cfg.BTCConfig.ToVigilanteBTCConfig(),
		cfg.BTCConfig.RetrySleepTime,
		cfg.BTCConfig.MaxRetrySleepTime,
		logger,
	)
	require.NoError(t, err)

	btcNotifier, err := btcclient.NewNodeBackend(
		cfg.BTCConfig.ToBtcNodeBackendConfig(),
		&cfg.BTCNetParams,
		&btcclient.EmptyHintCache{},
	)
	require.NoError(t, err)

	scanner, err := btcscanner.NewBTCScanner(cfg.BTCScannerConfig, logger, btcClient, btcNotifier)
	require.NoError(t, err)

	// create event consumer
	queueConsumer, err := setupTestQueueConsumer(t, cfg.QueueConfig)
	require.NoError(t, err)

	stakingEventChan, err := queueConsumer.StakingQueue.ReceiveMessages()
	require.NoError(t, err)
	unbondingEventChan, err := queueConsumer.UnbondingQueue.ReceiveMessages()
	require.NoError(t, err)
	withdrawEventChan, err := queueConsumer.WithdrawQueue.ReceiveMessages()
	require.NoError(t, err)

	db, err := cfg.DatabaseConfig.GetDbBackend()
	require.NoError(t, err)
	paramsRetriever, err := params.NewLocalParamsRetriever(testParamsPath)
	require.NoError(t, err)
	si, err := indexer.NewStakingIndexer(cfg, logger, queueConsumer, db, paramsRetriever.GetParams(), scanner)
	require.NoError(t, err)

	interceptor, err := signal.Intercept()
	require.NoError(t, err)

	service := server.NewStakingIndexerServer(
		cfg,
		queueConsumer,
		db,
		btcNotifier,
		si,
		logger,
		interceptor,
	)

	var wg sync.WaitGroup
	wg.Add(1)
	go func() {
		defer wg.Done()
		err := service.RunUntilShutdown(startHeight)
		require.NoError(t, err)
	}()
	// Wait for the server to start
	time.Sleep(3 * time.Second)

	return &TestManager{
		Config:             cfg,
		Si:                 si,
		BS:                 scanner,
		serverStopper:      &interceptor,
		wg:                 &wg,
		BitcoindHandler:    h,
		WalletClient:       rpcclient,
		WalletPrivKey:      walletPrivKey.PrivKey,
		MinerAddr:          minerAddress,
		DirPath:            dirPath,
		QueueConsumer:      queueConsumer,
		StakingEventChan:   stakingEventChan,
		UnbondingEventChan: unbondingEventChan,
		WithdrawEventChan:  withdrawEventChan,
	}
}

func (tm *TestManager) Stop() {
	tm.serverStopper.RequestShutdown()
	tm.wg.Wait()
}

func ReStartFromHeight(t *testing.T, tm *TestManager, height uint64) *TestManager {
	t.Log("restarting the test manager...")
	tm.Stop()

	restartedTm := StartWithBitcoinHandler(t, tm.BitcoindHandler, tm.MinerAddr, tm.DirPath, height)

	t.Log("the test manager is restarted")

	return restartedTm
}

func defaultStakingIndexerConfig(homePath string) *config.Config {
	defaultConfig := config.DefaultConfigWithHome(homePath)

	// both wallet and node are bicoind
	defaultConfig.BTCNetParams = *regtestParams

	bitcoindHost := "127.0.0.1:18443"
	bitcoindUser := "user"
	bitcoindPass := "pass"

	defaultConfig.BTCConfig.RPCHost = bitcoindHost
	defaultConfig.BTCConfig.RPCUser = bitcoindUser
	defaultConfig.BTCConfig.RPCPass = bitcoindPass
	defaultConfig.BTCConfig.RPCPolling = true
	defaultConfig.BTCConfig.BlockPollingInterval = 1 * time.Second
	defaultConfig.BTCConfig.TxPollingInterval = 1 * time.Second

	return defaultConfig
}

func (tm *TestManager) SendTxWithNConfirmations(t *testing.T, tx *wire.MsgTx, n int) {
	txHash, err := tm.WalletClient.SendRawTransaction(tx, true)
	require.NoError(t, err)

	require.Eventually(t, func() bool {
		txFromMempool := retrieveTransactionFromMempool(t, tm.WalletClient, []*chainhash.Hash{txHash})
		return len(txFromMempool) == 1
	}, eventuallyWaitTimeOut, eventuallyPollTime)

	mBlock := tm.mineNBlock(t, n)
	require.Equal(t, 2, len(mBlock.Transactions))
	t.Logf("sent tx %s with %d confirmations", txHash.String(), n)
}

func retrieveTransactionFromMempool(t *testing.T, client *rpcclient.Client, hashes []*chainhash.Hash) []*btcutil.Tx {
	var txes []*btcutil.Tx
	for _, txHash := range hashes {
		tx, err := client.GetRawTransaction(txHash)
		require.NoError(t, err)
		txes = append(txes, tx)
	}
	return txes
}

func (tm *TestManager) mineNBlock(t *testing.T, n int) *wire.MsgBlock {
	resp := tm.BitcoindHandler.GenerateBlocks(n)
	hash, err := chainhash.NewHashFromStr(resp.Blocks[0])
	require.NoError(t, err)
	header, err := tm.WalletClient.GetBlock(hash)
	require.NoError(t, err)
	return header
}

func (tm *TestManager) WaitForNConfirmations(t *testing.T, n int) {
	currentHeight, err := tm.BitcoindHandler.GetBlockCount()
	require.NoError(t, err)
	require.Eventually(t, func() bool {
		confirmedTip := tm.BS.LastConfirmedHeight()
		return confirmedTip == uint64(currentHeight)-uint64(n)
	}, eventuallyWaitTimeOut, eventuallyPollTime)
}

func (tm *TestManager) CheckNextStakingEvent(t *testing.T, stakingTxHash chainhash.Hash) {
	stakingEventBytes := <-tm.StakingEventChan
	var activeStakingEvent queuecli.ActiveStakingEvent
	err := json.Unmarshal([]byte(stakingEventBytes.Body), &activeStakingEvent)
	require.NoError(t, err)
	require.Equal(t, stakingTxHash.String(), activeStakingEvent.StakingTxHashHex)

	err = tm.QueueConsumer.StakingQueue.DeleteMessage(stakingEventBytes.Receipt)
	require.NoError(t, err)
}

func (tm *TestManager) CheckNoStakingEvent(t *testing.T) {
	select {
	case _, ok := <-tm.StakingEventChan:
		require.False(t, ok)
	default:
		return
	}
}

func (tm *TestManager) CheckNextUnbondingEvent(t *testing.T, unbondingTxHash chainhash.Hash) {
	unbondingEventBytes := <-tm.UnbondingEventChan
	var unbondingEvent queuecli.UnbondingStakingEvent
	err := json.Unmarshal([]byte(unbondingEventBytes.Body), &unbondingEvent)
	require.NoError(t, err)
	require.Equal(t, unbondingTxHash.String(), unbondingEvent.UnbondingTxHashHex)

	err = tm.QueueConsumer.UnbondingQueue.DeleteMessage(unbondingEventBytes.Receipt)
	require.NoError(t, err)
}

func (tm *TestManager) CheckNextWithdrawEvent(t *testing.T, stakingTxHash chainhash.Hash) {
	withdrawEventBytes := <-tm.WithdrawEventChan
	var withdrawEvent queuecli.WithdrawStakingEvent
	err := json.Unmarshal([]byte(withdrawEventBytes.Body), &withdrawEvent)
	require.NoError(t, err)
	require.Equal(t, stakingTxHash.String(), withdrawEvent.StakingTxHashHex)

	err = tm.QueueConsumer.WithdrawQueue.DeleteMessage(withdrawEventBytes.Receipt)
	require.NoError(t, err)
}

func (tm *TestManager) WaitForStakingTxStored(t *testing.T, txHash chainhash.Hash) {
	var storedTx indexerstore.StoredStakingTransaction
	require.Eventually(t, func() bool {
		storedStakingTx, err := tm.Si.GetStakingTxByHash(&txHash)
		if err != nil {
			return false
		}
		storedTx = *storedStakingTx
		return true
	}, eventuallyWaitTimeOut, eventuallyPollTime)

	require.Equal(t, txHash.String(), storedTx.Tx.TxHash().String())
}

func (tm *TestManager) WaitForUnbondingTxStored(t *testing.T, txHash chainhash.Hash) {
	var storedTx indexerstore.StoredUnbondingTransaction
	require.Eventually(t, func() bool {
		storedUnbondingTx, err := tm.Si.GetUnbondingTxByHash(&txHash)
		if err != nil {
			return false
		}
		storedTx = *storedUnbondingTx
		return true
	}, eventuallyWaitTimeOut, eventuallyPollTime)

	require.Equal(t, txHash.String(), storedTx.Tx.TxHash().String())
}<|MERGE_RESOLUTION|>--- conflicted
+++ resolved
@@ -41,18 +41,11 @@
 	BitcoindHandler    *BitcoindTestHandler
 	WalletClient       *rpcclient.Client
 	MinerAddr          btcutil.Address
-<<<<<<< HEAD
 	DirPath            string
-	QueueConsumer      *consumer.QueueConsumer
-	StakingEventChan   <-chan client.QueueMessage
-	UnbondingEventChan <-chan client.QueueMessage
-	WithdrawEventChan  <-chan client.QueueMessage
-=======
 	QueueConsumer      *queuemngr.QueueManager
 	StakingEventChan   <-chan queuecli.QueueMessage
 	UnbondingEventChan <-chan queuecli.QueueMessage
 	WithdrawEventChan  <-chan queuecli.QueueMessage
->>>>>>> 18dbf3b6
 }
 
 // bitcoin params used for testing
