package e2etest

import (
	"encoding/json"
	"os"
	"path/filepath"
	"sync"
	"testing"
	"time"

	"github.com/babylonchain/vigilante/btcclient"
	"github.com/btcsuite/btcd/btcec/v2"
	"github.com/btcsuite/btcd/btcutil"
	"github.com/btcsuite/btcd/chaincfg"
	"github.com/btcsuite/btcd/chaincfg/chainhash"
	"github.com/btcsuite/btcd/rpcclient"
	"github.com/btcsuite/btcd/wire"
	"github.com/lightningnetwork/lnd/kvdb"
	"github.com/lightningnetwork/lnd/signal"
	"github.com/stretchr/testify/require"

	"github.com/babylonchain/staking-indexer/btcscanner"
	"github.com/babylonchain/staking-indexer/config"
	"github.com/babylonchain/staking-indexer/consumer"
	"github.com/babylonchain/staking-indexer/indexer"
	"github.com/babylonchain/staking-indexer/indexerstore"
	"github.com/babylonchain/staking-indexer/log"
	"github.com/babylonchain/staking-indexer/params"
	"github.com/babylonchain/staking-indexer/queue/client"
	"github.com/babylonchain/staking-indexer/server"
	"github.com/babylonchain/staking-indexer/types"
)

type TestManager struct {
	Config             *config.Config
	Db                 kvdb.Backend
	Si                 *indexer.StakingIndexer
	BS                 *btcscanner.BtcScanner
	WalletPrivKey      *btcec.PrivateKey
	serverStopper      *signal.Interceptor
	wg                 *sync.WaitGroup
	BitcoindHandler    *BitcoindTestHandler
	WalletClient       *rpcclient.Client
	MinerAddr          btcutil.Address
	QueueConsumer      *consumer.QueueConsumer
	StakingEventChan   <-chan client.QueueMessage
	UnbondingEventChan <-chan client.QueueMessage
	WithdrawEventChan  <-chan client.QueueMessage
}

// bitcoin params used for testing
var (
	regtestParams         = &chaincfg.RegressionNetParams
	eventuallyWaitTimeOut = 1 * time.Minute
	eventuallyPollTime    = 500 * time.Millisecond
<<<<<<< HEAD
	testParamsPath        = "test_params.json"
=======
	passphrase            = "pass"
	walletName            = "test-wallet"
>>>>>>> 0337b079
)

func StartManagerWithNBlocks(t *testing.T, n int) *TestManager {
	h := NewBitcoindHandler(t)
	h.Start()
	_ = h.CreateWallet(walletName, passphrase)
	resp := h.GenerateBlocks(n)

	minerAddressDecoded, err := btcutil.DecodeAddress(resp.Address, regtestParams)
	require.NoError(t, err)

	dirPath := filepath.Join(os.TempDir(), "sid", "e2etest")
	err = os.MkdirAll(dirPath, 0755)
	require.NoError(t, err)

	cfg := defaultStakingIndexerConfig(dirPath)
	logger, err := log.NewRootLoggerWithFile(config.LogFile(dirPath), "debug")
	require.NoError(t, err)

	rpcclient, err := rpcclient.New(cfg.BTCConfig.ToConnConfig(), nil)
	require.NoError(t, err)
	err = rpcclient.WalletPassphrase(passphrase, 200)
	require.NoError(t, err)
	walletPrivKey, err := rpcclient.DumpPrivKey(minerAddressDecoded)
	require.NoError(t, err)

	// TODO this is not needed after we remove dependency on vigilante
	btcClient, err := btcclient.NewWithBlockSubscriber(
		cfg.BTCConfig.ToVigilanteBTCConfig(),
		cfg.BTCConfig.RetrySleepTime,
		cfg.BTCConfig.MaxRetrySleepTime,
		logger,
	)
	require.NoError(t, err)

	btcNotifier, err := btcclient.NewNodeBackend(
		cfg.BTCConfig.ToBtcNodeBackendConfig(),
		&cfg.BTCNetParams,
		&btcclient.EmptyHintCache{},
	)
	require.NoError(t, err)

	scanner, err := btcscanner.NewBTCScanner(cfg.BTCScannerConfig, logger, btcClient, btcNotifier, 1)
	require.NoError(t, err)

	// create event consumer
	queueConsumer, err := setupTestQueueConsumer(t, cfg.QueueConfig)
	require.NoError(t, err)

<<<<<<< HEAD
	paramsRetriever, err := params.NewLocalParamsRetriever(testParamsPath)
=======
	stakingEventChan, err := queueConsumer.StakingQueue.ReceiveMessages()
	require.NoError(t, err)
	unbondingEventChan, err := queueConsumer.UnbondingQueue.ReceiveMessages()
	require.NoError(t, err)
	withdrawEventChan, err := queueConsumer.WithdrawQueue.ReceiveMessages()
	require.NoError(t, err)

	sysParams, err := params.NewLocalParamsRetriever().GetParams()
>>>>>>> 0337b079
	require.NoError(t, err)

	db, err := cfg.DatabaseConfig.GetDbBackend()
	require.NoError(t, err)
	si, err := indexer.NewStakingIndexer(cfg, logger, queueConsumer, db, paramsRetriever.GetParams(), scanner.ConfirmedBlocksChan())
	require.NoError(t, err)

	interceptor, err := signal.Intercept()
	require.NoError(t, err)

	service := server.NewStakingIndexerServer(
		cfg,
		queueConsumer,
		db,
		btcNotifier,
		scanner,
		si,
		logger,
		interceptor,
	)

	var wg sync.WaitGroup
	wg.Add(1)
	go func() {
		defer wg.Done()
		err := service.RunUntilShutdown()
		require.NoError(t, err)
	}()
	// Wait for the server to start
	time.Sleep(3 * time.Second)

	return &TestManager{
		Config:             cfg,
		Si:                 si,
		BS:                 scanner,
		serverStopper:      &interceptor,
		wg:                 &wg,
		BitcoindHandler:    h,
		WalletClient:       rpcclient,
		WalletPrivKey:      walletPrivKey.PrivKey,
		MinerAddr:          minerAddressDecoded,
		QueueConsumer:      queueConsumer,
		StakingEventChan:   stakingEventChan,
		UnbondingEventChan: unbondingEventChan,
		WithdrawEventChan:  withdrawEventChan,
	}
}

func (tm *TestManager) Stop() {
	tm.serverStopper.RequestShutdown()
	tm.wg.Wait()
}

func defaultStakingIndexerConfig(homePath string) *config.Config {
	defaultConfig := config.DefaultConfigWithHome(homePath)

	// both wallet and node are bicoind
	defaultConfig.BTCNetParams = *regtestParams

	bitcoindHost := "127.0.0.1:18443"
	bitcoindUser := "user"
	bitcoindPass := "pass"

	defaultConfig.BTCConfig.RPCHost = bitcoindHost
	defaultConfig.BTCConfig.RPCUser = bitcoindUser
	defaultConfig.BTCConfig.RPCPass = bitcoindPass
	defaultConfig.BTCConfig.RPCPolling = true
	defaultConfig.BTCConfig.BlockPollingInterval = 1 * time.Second
	defaultConfig.BTCConfig.TxPollingInterval = 1 * time.Second

	return defaultConfig
}

func (tm *TestManager) SendTxWithNConfirmations(t *testing.T, tx *wire.MsgTx, n int) {
	txHash, err := tm.WalletClient.SendRawTransaction(tx, true)
	require.NoError(t, err)

	require.Eventually(t, func() bool {
		txFromMempool := retrieveTransactionFromMempool(t, tm.WalletClient, []*chainhash.Hash{txHash})
		return len(txFromMempool) == 1
	}, eventuallyWaitTimeOut, eventuallyPollTime)

	mBlock := tm.mineNBlock(t, n)
	require.Equal(t, 2, len(mBlock.Transactions))
	t.Logf("sent tx %s with %d confirmations", txHash.String(), n)
}

func retrieveTransactionFromMempool(t *testing.T, client *rpcclient.Client, hashes []*chainhash.Hash) []*btcutil.Tx {
	var txes []*btcutil.Tx
	for _, txHash := range hashes {
		tx, err := client.GetRawTransaction(txHash)
		require.NoError(t, err)
		txes = append(txes, tx)
	}
	return txes
}

func (tm *TestManager) mineNBlock(t *testing.T, n int) *wire.MsgBlock {
	resp := tm.BitcoindHandler.GenerateBlocks(n)
	hash, err := chainhash.NewHashFromStr(resp.Blocks[0])
	require.NoError(t, err)
	header, err := tm.WalletClient.GetBlock(hash)
	require.NoError(t, err)
	return header
}

func (tm *TestManager) WaitForNConfirmations(t *testing.T, n int) {
	currentHeight, err := tm.BitcoindHandler.GetBlockCount()
	require.NoError(t, err)
	require.Eventually(t, func() bool {
		confirmedTip := tm.BS.LastConfirmedHeight()
		return confirmedTip == uint64(currentHeight)-uint64(n)
	}, eventuallyWaitTimeOut, eventuallyPollTime)
}

func (tm *TestManager) CheckNextStakingEvent(t *testing.T, stakingTxHash chainhash.Hash) {
	stakingEventBytes := <-tm.StakingEventChan
	var activeStakingEvent types.ActiveStakingEvent
	err := json.Unmarshal([]byte(stakingEventBytes.Body), &activeStakingEvent)
	require.NoError(t, err)
	require.Equal(t, stakingTxHash.String(), activeStakingEvent.StakingTxHashHex)

	err = tm.QueueConsumer.StakingQueue.DeleteMessage(stakingEventBytes.Receipt)
	require.NoError(t, err)
}

func (tm *TestManager) CheckNextUnbondingEvent(t *testing.T, unbondingTxHash chainhash.Hash) {
	unbondingEventBytes := <-tm.UnbondingEventChan
	var unbondingEvent types.UnbondingStakingEvent
	err := json.Unmarshal([]byte(unbondingEventBytes.Body), &unbondingEvent)
	require.NoError(t, err)
	require.Equal(t, unbondingTxHash.String(), unbondingEvent.UnbondingTxHashHex)

	err = tm.QueueConsumer.UnbondingQueue.DeleteMessage(unbondingEventBytes.Receipt)
	require.NoError(t, err)
}

func (tm *TestManager) CheckNextWithdrawEvent(t *testing.T, stakingTxHash chainhash.Hash) {
	withdrawEventBytes := <-tm.WithdrawEventChan
	var withdrawEvent types.WithdrawStakingEvent
	err := json.Unmarshal([]byte(withdrawEventBytes.Body), &withdrawEvent)
	require.NoError(t, err)
	require.Equal(t, stakingTxHash.String(), withdrawEvent.StakingTxHashHex)

	err = tm.QueueConsumer.WithdrawQueue.DeleteMessage(withdrawEventBytes.Receipt)
	require.NoError(t, err)
}

func (tm *TestManager) WaitForStakingTxStored(t *testing.T, txHash chainhash.Hash) {
	var storedTx indexerstore.StoredStakingTransaction
	require.Eventually(t, func() bool {
		storedStakingTx, err := tm.Si.GetStakingTxByHash(&txHash)
		if err != nil {
			return false
		}
		storedTx = *storedStakingTx
		return true
	}, eventuallyWaitTimeOut, eventuallyPollTime)

	require.Equal(t, txHash.String(), storedTx.Tx.TxHash().String())
}

func (tm *TestManager) WaitForUnbondingTxStored(t *testing.T, txHash chainhash.Hash) {
	var storedTx indexerstore.StoredUnbondingTransaction
	require.Eventually(t, func() bool {
		storedUnbondingTx, err := tm.Si.GetUnbondingTxByHash(&txHash)
		if err != nil {
			return false
		}
		storedTx = *storedUnbondingTx
		return true
	}, eventuallyWaitTimeOut, eventuallyPollTime)

	require.Equal(t, txHash.String(), storedTx.Tx.TxHash().String())
}<|MERGE_RESOLUTION|>--- conflicted
+++ resolved
@@ -53,12 +53,9 @@
 	regtestParams         = &chaincfg.RegressionNetParams
 	eventuallyWaitTimeOut = 1 * time.Minute
 	eventuallyPollTime    = 500 * time.Millisecond
-<<<<<<< HEAD
 	testParamsPath        = "test_params.json"
-=======
 	passphrase            = "pass"
 	walletName            = "test-wallet"
->>>>>>> 0337b079
 )
 
 func StartManagerWithNBlocks(t *testing.T, n int) *TestManager {
@@ -108,21 +105,16 @@
 	queueConsumer, err := setupTestQueueConsumer(t, cfg.QueueConfig)
 	require.NoError(t, err)
 
-<<<<<<< HEAD
+	stakingEventChan, err := queueConsumer.StakingQueue.ReceiveMessages()
+	require.NoError(t, err)
+	unbondingEventChan, err := queueConsumer.UnbondingQueue.ReceiveMessages()
+	require.NoError(t, err)
+	withdrawEventChan, err := queueConsumer.WithdrawQueue.ReceiveMessages()
+	require.NoError(t, err)
+
+	db, err := cfg.DatabaseConfig.GetDbBackend()
+	require.NoError(t, err)
 	paramsRetriever, err := params.NewLocalParamsRetriever(testParamsPath)
-=======
-	stakingEventChan, err := queueConsumer.StakingQueue.ReceiveMessages()
-	require.NoError(t, err)
-	unbondingEventChan, err := queueConsumer.UnbondingQueue.ReceiveMessages()
-	require.NoError(t, err)
-	withdrawEventChan, err := queueConsumer.WithdrawQueue.ReceiveMessages()
-	require.NoError(t, err)
-
-	sysParams, err := params.NewLocalParamsRetriever().GetParams()
->>>>>>> 0337b079
-	require.NoError(t, err)
-
-	db, err := cfg.DatabaseConfig.GetDbBackend()
 	require.NoError(t, err)
 	si, err := indexer.NewStakingIndexer(cfg, logger, queueConsumer, db, paramsRetriever.GetParams(), scanner.ConfirmedBlocksChan())
 	require.NoError(t, err)
