--- conflicted
+++ resolved
@@ -1,30 +1,4 @@
 {
-<<<<<<< HEAD
-  "tag": "bbt4",
-  "covenant_pks": [
-    "03cecdb3f9b99e0d67e806a9d1abd9d8c7811602dc7653bcb657a3faff29b76047"
-  ],
-  "finality_providers": [
-    {
-      "description": {
-        "moniker": "Babylon Foundation 0",
-        "identity": "",
-        "website": "",
-        "security_contact": "",
-        "details": ""
-      },
-      "commission": "0.050000000000000000",
-      "btc_pk": "03d5a0bb72d71993e435d6c5a70e2aa4db500a62cfaae33c56050deefee64ec0"
-    }
-  ],
-  "covenant_quorum": 1,
-  "unbonding_time": 1000,
-  "unbonding_fee": 10000,
-  "max_staking_amount": 300000,
-  "min_staking_amount": 3000,
-  "max_staking_time": 10000,
-  "min_staking_time": 100
-=======
     "versions": [
         {
             "version": 0,
@@ -43,5 +17,4 @@
             "min_staking_time": 100
         }
     ]
->>>>>>> edd20ac6
 }