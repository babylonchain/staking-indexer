//go:build e2e
// +build e2e

package e2etest

import (
	"encoding/hex"
<<<<<<< HEAD
=======
	"encoding/json"
>>>>>>> 0337b079
	"math/rand"
	"testing"
	"time"

	"github.com/babylonchain/babylon/btcstaking"
	bbndatagen "github.com/babylonchain/babylon/testutil/datagen"
	"github.com/btcsuite/btcd/btcec/v2"
	"github.com/btcsuite/btcd/btcec/v2/schnorr"
	"github.com/btcsuite/btcd/btcutil"
	"github.com/btcsuite/btcd/chaincfg/chainhash"
	"github.com/btcsuite/btcd/txscript"
	"github.com/btcsuite/btcd/wire"
	"github.com/stretchr/testify/require"

	"github.com/babylonchain/staking-indexer/config"
	"github.com/babylonchain/staking-indexer/params"
	"github.com/babylonchain/staking-indexer/testutils"
	"github.com/babylonchain/staking-indexer/testutils/datagen"
	"github.com/babylonchain/staking-indexer/types"
)

func TestBTCScanner(t *testing.T) {
	n := 100
	tm := StartManagerWithNBlocks(t, n)
	defer tm.Stop()

	count, err := tm.BitcoindHandler.GetBlockCount()
	require.NoError(t, err)
	require.Equal(t, n, count)

	tm.WaitForNConfirmations(t, int(tm.Config.BTCScannerConfig.ConfirmationDepth))

	_ = tm.BitcoindHandler.GenerateBlocks(10)

	tm.WaitForNConfirmations(t, int(tm.Config.BTCScannerConfig.ConfirmationDepth))
}

func TestQueueConsumer(t *testing.T) {
	// create event consumer
	queueCfg := config.DefaultQueueConfig()
	queueConsumer, err := setupTestQueueConsumer(t, queueCfg)
	require.NoError(t, err)
	stakingChan, err := queueConsumer.StakingQueue.ReceiveMessages()
	require.NoError(t, err)

	defer queueConsumer.Stop()

	n := 1
	r := rand.New(rand.NewSource(time.Now().UnixNano()))

	stakingEventList := make([]*types.ActiveStakingEvent, 0)
	for i := 0; i < n; i++ {
		stakingEvent := &types.ActiveStakingEvent{
			EventType:        types.ActiveStakingEventType,
			StakingTxHashHex: hex.EncodeToString(bbndatagen.GenRandomByteArray(r, 10)),
		}
		err = queueConsumer.PushStakingEvent(stakingEvent)
		require.NoError(t, err)
		stakingEventList = append(stakingEventList, stakingEvent)
	}

	for i := 0; i < n; i++ {
		stakingEventBytes := <-stakingChan
		var receivedStakingEvent types.ActiveStakingEvent
		err = json.Unmarshal([]byte(stakingEventBytes.Body), &receivedStakingEvent)
		require.NoError(t, err)
		require.Equal(t, stakingEventList[i].StakingTxHashHex, receivedStakingEvent.StakingTxHashHex)
		err = queueConsumer.StakingQueue.DeleteMessage(stakingEventBytes.Receipt)
		require.NoError(t, err)
	}
}

// TestStakingLifeCycle covers the following life cycle
// 1. the staking tx is sent to BTC
// 2. the staking tx is parsed by the indexer
// 3. wait until the staking tx expires
// 4. the subsequent withdraw tx is sent to BTC
// 5. the withdraw tx is identified by the indexer and consumed by the queue
func TestStakingLifeCycle(t *testing.T) {
	// ensure we have UTXOs
	n := 110
	tm := StartManagerWithNBlocks(t, n)
	defer tm.Stop()
	k := tm.Config.BTCScannerConfig.ConfirmationDepth

	// generate valid staking tx data
	r := rand.New(rand.NewSource(time.Now().UnixNano()))
	testStakingData := datagen.GenerateTestStakingData(t, r)
<<<<<<< HEAD
	paramsRetriever, err := params.NewLocalParamsRetriever(testParamsPath)
=======
	testStakingData.StakingTime = 120
	sysParams, err := params.NewLocalParamsRetriever().GetParams()
>>>>>>> 0337b079
	require.NoError(t, err)
	sysParams := paramsRetriever.GetParams()
	stakingInfo, err := btcstaking.BuildV0IdentifiableStakingOutputs(
		sysParams.Tag,
		tm.WalletPrivKey.PubKey(),
		testStakingData.FinalityProviderKey,
		sysParams.CovenantPks,
		sysParams.CovenantQuorum,
		testStakingData.StakingTime,
		testStakingData.StakingAmount,
		regtestParams,
	)
	require.NoError(t, err)

	// send the staking tx and mine blocks
	require.NoError(t, err)
	stakingTx, err := testutils.CreateTxFromOutputsAndSign(
		tm.WalletClient,
		[]*wire.TxOut{stakingInfo.OpReturnOutput, stakingInfo.StakingOutput},
		1000,
		tm.MinerAddr,
	)
	require.NoError(t, err)
	stakingTxHash := stakingTx.TxHash()
	tm.SendTxWithNConfirmations(t, stakingTx, int(k+1))

	// check that the staking tx is already stored
	tm.WaitForStakingTxStored(t, stakingTxHash)

	// check the staking event is received by the queue
	tm.CheckNextStakingEvent(t, stakingTxHash)

	// wait for the staking tx expires
	if uint64(testStakingData.StakingTime) > k {
		tm.BitcoindHandler.GenerateBlocks(int(uint64(testStakingData.StakingTime) - k))
	}

	// build and send withdraw tx and mine blocks
	withdrawSpendInfo, err := stakingInfo.TimeLockPathSpendInfo()
	require.NoError(t, err)

	storedStakingTx, err := tm.Si.GetStakingTxByHash(&stakingTxHash)
	require.NoError(t, err)
	withdrawTx := buildWithdrawTx(
		t,
		tm.WalletPrivKey,
		stakingTx.TxOut[storedStakingTx.StakingOutputIdx],
		stakingTx.TxHash(),
		storedStakingTx.StakingOutputIdx,
		withdrawSpendInfo,
		testStakingData.StakingTime,
		testStakingData.StakingAmount,
	)
	tm.SendTxWithNConfirmations(t, withdrawTx, int(k+1))

	// check the withdraw event is received
	tm.CheckNextWithdrawEvent(t, stakingTx.TxHash())
}

// TestStakingUnbondingLifeCycle covers the following life cycle
// 1. the staking tx is sent to BTC
// 2. the staking tx is parsed by the indexer
// 3. the subsequent unbonding tx is sent to BTC
// 4. the unbonding tx is identified by the indexer
// 5. the subsequent withdraw tx is sent to BTC
// 6. the withdraw tx is identified by the indexer
func TestStakingUnbondingLifeCycle(t *testing.T) {
	// ensure we have UTXOs
	n := 110
	tm := StartManagerWithNBlocks(t, n)
	defer tm.Stop()
	k := tm.Config.BTCScannerConfig.ConfirmationDepth

	// generate valid staking tx data
	r := rand.New(rand.NewSource(time.Now().UnixNano()))
	testStakingData := datagen.GenerateTestStakingData(t, r)
	sysParams, err := params.NewLocalParamsRetriever().GetParams()
	require.NoError(t, err)
	stakingInfo, err := btcstaking.BuildV0IdentifiableStakingOutputs(
		sysParams.MagicBytes,
		tm.WalletPrivKey.PubKey(),
		testStakingData.FinalityProviderKey,
		sysParams.CovenantPks,
		sysParams.CovenantQuorum,
		testStakingData.StakingTime,
		testStakingData.StakingAmount,
		regtestParams,
	)
	require.NoError(t, err)

	// send the staking tx and mine blocks
	require.NoError(t, err)
	stakingTx, err := testutils.CreateTxFromOutputsAndSign(
		tm.WalletClient,
		[]*wire.TxOut{stakingInfo.OpReturnOutput, stakingInfo.StakingOutput},
		1000,
		tm.MinerAddr,
	)
	require.NoError(t, err)
	stakingTxHash := stakingTx.TxHash()
	tm.SendTxWithNConfirmations(t, stakingTx, int(k+1))

	// check that the staking tx is already stored
	tm.WaitForStakingTxStored(t, stakingTxHash)

	// check the staking event is received by the queue
	tm.CheckNextStakingEvent(t, stakingTxHash)

	// build and send unbonding tx from the previous staking tx
	unbondingSpendInfo, err := stakingInfo.UnbondingPathSpendInfo()
	require.NoError(t, err)
	storedStakingTx, err := tm.Si.GetStakingTxByHash(&stakingTxHash)
	require.NoError(t, err)
	unbondingTx := buildUnbondingTx(
		t,
		sysParams,
		tm.WalletPrivKey,
		testStakingData.FinalityProviderKey,
		testStakingData.StakingAmount,
		&stakingTxHash,
		storedStakingTx.StakingOutputIdx,
		unbondingSpendInfo,
		stakingTx,
		getCovenantPrivKeys(t),
	)
	tm.SendTxWithNConfirmations(t, unbondingTx, int(k+1))

	// check the unbonding tx is already stored
	tm.WaitForUnbondingTxStored(t, unbondingTx.TxHash())

	// check the unbonding event is received
	tm.CheckNextUnbondingEvent(t, unbondingTx.TxHash())

	// wait for the unbonding tx expires
	if uint64(sysParams.UnbondingTime) > k {
		tm.BitcoindHandler.GenerateBlocks(int(uint64(sysParams.UnbondingTime) - k))
	}

	// build and send withdraw tx from the unbonding tx
	unbondingInfo, err := btcstaking.BuildUnbondingInfo(
		tm.WalletPrivKey.PubKey(),
		[]*btcec.PublicKey{testStakingData.FinalityProviderKey},
		sysParams.CovenantPks,
		sysParams.CovenantQuorum,
		sysParams.UnbondingTime,
		testStakingData.StakingAmount.MulF64(0.9),
		regtestParams,
	)
	require.NoError(t, err)
	withdrawSpendInfo, err := unbondingInfo.TimeLockPathSpendInfo()
	require.NoError(t, err)
	withdrawTx := buildWithdrawTx(
		t,
		tm.WalletPrivKey,
		// unbonding tx only has one output
		unbondingTx.TxOut[0],
		unbondingTx.TxHash(),
		0,
		withdrawSpendInfo,
		sysParams.UnbondingTime,
		testStakingData.StakingAmount,
	)
	tm.SendTxWithNConfirmations(t, withdrawTx, int(k+1))

	// wait until the indexer identifies the withdraw tx
	tm.WaitForNConfirmations(t, int(k))

	// check the withdraw event is consumed
	tm.CheckNextWithdrawEvent(t, stakingTx.TxHash())
}

func buildUnbondingTx(
	t *testing.T,
	params *types.Params,
	stakerPrivKey *btcec.PrivateKey,
	fpKey *btcec.PublicKey,
	stakingAmount btcutil.Amount,
	stakingTxHash *chainhash.Hash,
	stakingOutputIdx uint32,
	unbondingSpendInfo *btcstaking.SpendInfo,
	stakingTx *wire.MsgTx,
	covPrivKeys []*btcec.PrivateKey,
) *wire.MsgTx {
	unbondingInfo, err := btcstaking.BuildUnbondingInfo(
		stakerPrivKey.PubKey(),
		[]*btcec.PublicKey{fpKey},
		params.CovenantPks,
		params.CovenantQuorum,
		params.UnbondingTime,
		stakingAmount.MulF64(0.9),
		regtestParams,
	)
	require.NoError(t, err)

	unbondingTx := wire.NewMsgTx(2)
	unbondingTx.AddTxIn(wire.NewTxIn(wire.NewOutPoint(stakingTxHash, stakingOutputIdx), nil, nil))
	unbondingTx.AddTxOut(unbondingInfo.UnbondingOutput)

	// generate covenant unbonding sigs
	unbondingCovSigs := make([]*schnorr.Signature, len(covPrivKeys))
	for i, privKey := range covPrivKeys {
		sig, err := btcstaking.SignTxWithOneScriptSpendInputStrict(
			unbondingTx,
			stakingTx,
			stakingOutputIdx,
			unbondingSpendInfo.GetPkScriptPath(),
			privKey,
		)
		require.NoError(t, err)

		unbondingCovSigs[i] = sig
	}

	stakerUnbondingSig, err := btcstaking.SignTxWithOneScriptSpendInputFromScript(
		unbondingTx,
		stakingTx.TxOut[stakingOutputIdx],
		stakerPrivKey,
		unbondingSpendInfo.RevealedLeaf.Script,
	)

	witness, err := unbondingSpendInfo.CreateUnbondingPathWitness(unbondingCovSigs, stakerUnbondingSig)
	require.NoError(t, err)
	unbondingTx.TxIn[0].Witness = witness

	return unbondingTx
}

<<<<<<< HEAD
func getCovenantPrivKeys(t *testing.T) []*btcec.PrivateKey {
	// private keys of the covenant committee which correspond to the public keys in test_params.json
	covenantPrivKeysHex := []string{
		"6a2369c2c9f5cd3c4242834228acdc38b73e5b8930f5f4a9b69e6eaf557e60ed",
	}
	
	privKeys := make([]*btcec.PrivateKey, len(covenantPrivKeysHex))
	for i, skHex := range covenantPrivKeysHex {
		skBytes, err := hex.DecodeString(skHex)
		require.NoError(t, err)
		sk, _ := btcec.PrivKeyFromBytes(skBytes)
		privKeys[i] = sk
	}

	return privKeys
=======
func buildWithdrawTx(
	t *testing.T,
	stakerPrivKey *btcec.PrivateKey,
	fundTxOutput *wire.TxOut,
	fundTxHash chainhash.Hash,
	fundTxOutputIndex uint32,
	fundTxSpendInfo *btcstaking.SpendInfo,
	lockTime uint16,
	lockedAmount btcutil.Amount,
) *wire.MsgTx {

	destAddress, err := btcutil.NewAddressPubKey(stakerPrivKey.PubKey().SerializeCompressed(), regtestParams)
	require.NoError(t, err)
	destAddressScript, err := txscript.PayToAddrScript(destAddress)
	require.NoError(t, err)

	// to spend output with relative timelock transaction need to be version two or higher
	withdrawTx := wire.NewMsgTx(2)
	withdrawTx.AddTxIn(wire.NewTxIn(wire.NewOutPoint(&fundTxHash, fundTxOutputIndex), nil, nil))
	withdrawTx.AddTxOut(wire.NewTxOut(int64(lockedAmount.MulF64(0.5)), destAddressScript))

	// we need to set sequence number before signing, as signing commits to sequence
	// number
	withdrawTx.TxIn[0].Sequence = uint32(lockTime)

	sig, err := btcstaking.SignTxWithOneScriptSpendInputFromTapLeaf(
		withdrawTx,
		fundTxOutput,
		stakerPrivKey,
		fundTxSpendInfo.RevealedLeaf,
	)

	require.NoError(t, err)

	witness, err := fundTxSpendInfo.CreateTimeLockPathWitness(sig)

	require.NoError(t, err)

	withdrawTx.TxIn[0].Witness = witness

	return withdrawTx
>>>>>>> 0337b079
}<|MERGE_RESOLUTION|>--- conflicted
+++ resolved
@@ -5,10 +5,7 @@
 
 import (
 	"encoding/hex"
-<<<<<<< HEAD
-=======
 	"encoding/json"
->>>>>>> 0337b079
 	"math/rand"
 	"testing"
 	"time"
@@ -97,12 +94,8 @@
 	// generate valid staking tx data
 	r := rand.New(rand.NewSource(time.Now().UnixNano()))
 	testStakingData := datagen.GenerateTestStakingData(t, r)
-<<<<<<< HEAD
+	testStakingData.StakingTime = 120
 	paramsRetriever, err := params.NewLocalParamsRetriever(testParamsPath)
-=======
-	testStakingData.StakingTime = 120
-	sysParams, err := params.NewLocalParamsRetriever().GetParams()
->>>>>>> 0337b079
 	require.NoError(t, err)
 	sysParams := paramsRetriever.GetParams()
 	stakingInfo, err := btcstaking.BuildV0IdentifiableStakingOutputs(
@@ -179,10 +172,11 @@
 	// generate valid staking tx data
 	r := rand.New(rand.NewSource(time.Now().UnixNano()))
 	testStakingData := datagen.GenerateTestStakingData(t, r)
-	sysParams, err := params.NewLocalParamsRetriever().GetParams()
-	require.NoError(t, err)
+	paramsRetriever, err := params.NewLocalParamsRetriever(testParamsPath)
+	require.NoError(t, err)
+	sysParams := paramsRetriever.GetParams()
 	stakingInfo, err := btcstaking.BuildV0IdentifiableStakingOutputs(
-		sysParams.MagicBytes,
+		sysParams.Tag,
 		tm.WalletPrivKey.PubKey(),
 		testStakingData.FinalityProviderKey,
 		sysParams.CovenantPks,
@@ -330,23 +324,6 @@
 	return unbondingTx
 }
 
-<<<<<<< HEAD
-func getCovenantPrivKeys(t *testing.T) []*btcec.PrivateKey {
-	// private keys of the covenant committee which correspond to the public keys in test_params.json
-	covenantPrivKeysHex := []string{
-		"6a2369c2c9f5cd3c4242834228acdc38b73e5b8930f5f4a9b69e6eaf557e60ed",
-	}
-	
-	privKeys := make([]*btcec.PrivateKey, len(covenantPrivKeysHex))
-	for i, skHex := range covenantPrivKeysHex {
-		skBytes, err := hex.DecodeString(skHex)
-		require.NoError(t, err)
-		sk, _ := btcec.PrivKeyFromBytes(skBytes)
-		privKeys[i] = sk
-	}
-
-	return privKeys
-=======
 func buildWithdrawTx(
 	t *testing.T,
 	stakerPrivKey *btcec.PrivateKey,
@@ -388,5 +365,21 @@
 	withdrawTx.TxIn[0].Witness = witness
 
 	return withdrawTx
->>>>>>> 0337b079
+}
+
+func getCovenantPrivKeys(t *testing.T) []*btcec.PrivateKey {
+	// private keys of the covenant committee which correspond to the public keys in test_params.json
+	covenantPrivKeysHex := []string{
+		"6a2369c2c9f5cd3c4242834228acdc38b73e5b8930f5f4a9b69e6eaf557e60ed",
+	}
+
+	privKeys := make([]*btcec.PrivateKey, len(covenantPrivKeysHex))
+	for i, skHex := range covenantPrivKeysHex {
+		skBytes, err := hex.DecodeString(skHex)
+		require.NoError(t, err)
+		sk, _ := btcec.PrivKeyFromBytes(skBytes)
+		privKeys[i] = sk
+	}
+
+	return privKeys
 }