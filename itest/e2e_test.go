//go:build e2e
// +build e2e

package e2etest

import (
<<<<<<< HEAD
	"encoding/hex"
	"encoding/json"
=======
>>>>>>> 88e1a433
	"math/rand"
	"testing"
	"time"

	"github.com/babylonchain/babylon/btcstaking"
<<<<<<< HEAD
	bbndatagen "github.com/babylonchain/babylon/testutil/datagen"
=======
>>>>>>> 88e1a433
	"github.com/btcsuite/btcd/btcec/v2"
	"github.com/btcsuite/btcd/btcec/v2/schnorr"
	"github.com/btcsuite/btcd/btcutil"
	"github.com/btcsuite/btcd/chaincfg/chainhash"
<<<<<<< HEAD
	"github.com/btcsuite/btcd/txscript"
	"github.com/btcsuite/btcd/wire"
	"github.com/stretchr/testify/require"

	"github.com/babylonchain/staking-indexer/config"
=======
	"github.com/btcsuite/btcd/wire"
	"github.com/stretchr/testify/require"

>>>>>>> 88e1a433
	"github.com/babylonchain/staking-indexer/params"
	"github.com/babylonchain/staking-indexer/testutils/datagen"
	"github.com/babylonchain/staking-indexer/types"
)

func TestBTCScanner(t *testing.T) {
	n := 100
	tm := StartManagerWithNBlocks(t, n)
	defer tm.Stop()

	count, err := tm.BitcoindHandler.GetBlockCount()
	require.NoError(t, err)
	require.Equal(t, n, count)

<<<<<<< HEAD
	tm.WaitForNConfirmations(t, int(tm.Config.BTCScannerConfig.ConfirmationDepth))

	_ = tm.BitcoindHandler.GenerateBlocks(10)

	tm.WaitForNConfirmations(t, int(tm.Config.BTCScannerConfig.ConfirmationDepth))
}

func TestQueueConsumer(t *testing.T) {
	// create event consumer
	queueCfg := config.DefaultQueueConfig()
	queueConsumer, err := setupTestQueueConsumer(t, queueCfg)
	require.NoError(t, err)
	stakingChan, err := queueConsumer.StakingQueue.ReceiveMessages()
	require.NoError(t, err)

	defer queueConsumer.Stop()

	n := 1
	r := rand.New(rand.NewSource(time.Now().UnixNano()))

	stakingEventList := make([]*types.ActiveStakingEvent, 0)
	for i := 0; i < n; i++ {
		stakingEvent := &types.ActiveStakingEvent{
			EventType:        types.ActiveStakingEventType,
			StakingTxHashHex: hex.EncodeToString(bbndatagen.GenRandomByteArray(r, 10)),
		}
		err = queueConsumer.PushStakingEvent(stakingEvent)
		require.NoError(t, err)
		stakingEventList = append(stakingEventList, stakingEvent)
	}

	for i := 0; i < n; i++ {
		stakingEventBytes := <-stakingChan
		var receivedStakingEvent types.ActiveStakingEvent
		err = json.Unmarshal([]byte(stakingEventBytes.Body), &receivedStakingEvent)
		require.NoError(t, err)
		require.Equal(t, stakingEventList[i].StakingTxHashHex, receivedStakingEvent.StakingTxHashHex)
		err = queueConsumer.StakingQueue.DeleteMessage(stakingEventBytes.Receipt)
		require.NoError(t, err)
	}
}

// TestStakingLifeCycle covers the following life cycle
// 1. the staking tx is sent to BTC
// 2. the staking tx is parsed by the indexer
// 3. wait until the staking tx expires
// 4. the subsequent withdraw tx is sent to BTC
// 5. the withdraw tx is identified by the indexer and consumed by the queue
func TestStakingLifeCycle(t *testing.T) {
=======
	require.Eventually(t, func() bool {
		confirmedTip := tm.BS.LastConfirmedHeight()
		return confirmedTip == uint64(n-int(tm.Config.BTCScannerConfig.ConfirmationDepth))
	}, eventuallyWaitTimeOut, eventuallyPollTime)
}

func TestStakingIndexer(t *testing.T) {
>>>>>>> 88e1a433
	// ensure we have UTXOs
	n := 110
	tm := StartManagerWithNBlocks(t, n)
	defer tm.Stop()
	k := tm.Config.BTCScannerConfig.ConfirmationDepth

	// generate valid staking tx data
	r := rand.New(rand.NewSource(time.Now().UnixNano()))
	testStakingData := datagen.GenerateTestStakingData(t, r)
<<<<<<< HEAD
	testStakingData.StakingTime = 120
=======
>>>>>>> 88e1a433
	sysParams, err := params.NewLocalParamsRetriever().GetParams()
	require.NoError(t, err)
	stakingInfo, err := btcstaking.BuildV0IdentifiableStakingOutputs(
		sysParams.MagicBytes,
		tm.WalletPrivKey.PubKey(),
		testStakingData.FinalityProviderKey,
		sysParams.CovenantPks,
		sysParams.CovenantQuorum,
		testStakingData.StakingTime,
		testStakingData.StakingAmount,
		regtestParams,
	)
	require.NoError(t, err)

	// send the staking tx and mine blocks
	err = tm.StakerWallet.UnlockWallet(20)
	require.NoError(t, err)
	stakingTx, err := tm.StakerWallet.CreateAndSignTx(
		[]*wire.TxOut{stakingInfo.OpReturnOutput, stakingInfo.StakingOutput},
		1000,
		tm.MinerAddr,
	)
	require.NoError(t, err)
<<<<<<< HEAD
	stakingTxHash := stakingTx.TxHash()
	tm.SendTxWithNConfirmations(t, stakingTx, int(k+1))

	// check that the staking tx is already stored
	tm.WaitForStakingTxStored(t, stakingTxHash)

	// check the staking event is received by the queue
	tm.CheckNextStakingEvent(t, stakingTxHash)

	// wait for the staking tx expires
	if uint64(testStakingData.StakingTime) > k {
		tm.BitcoindHandler.GenerateBlocks(int(uint64(testStakingData.StakingTime) - k))
	}

	// build and send withdraw tx and mine blocks
	withdrawSpendInfo, err := stakingInfo.TimeLockPathSpendInfo()
	require.NoError(t, err)

	storedStakingTx, err := tm.Si.GetStakingTxByHash(&stakingTxHash)
	require.NoError(t, err)
	withdrawTx := buildWithdrawTx(
		t,
		tm.WalletPrivKey,
		stakingTx.TxOut[storedStakingTx.StakingOutputIdx],
		stakingTx.TxHash(),
		storedStakingTx.StakingOutputIdx,
		withdrawSpendInfo,
		testStakingData.StakingTime,
		testStakingData.StakingAmount,
	)
	tm.SendTxWithNConfirmations(t, withdrawTx, int(k+1))

	// check the withdraw event is received
	tm.CheckNextWithdrawEvent(t, stakingTx.TxHash())
}

// TestStakingIndexer_StakingUnbondingLifeCycle covers the following life cycle
// 1. the staking tx is sent to BTC
// 2. the staking tx is parsed by the indexer
// 3. the subsequent unbonding tx is sent to BTC
// 4. the unbonding tx is identified by the indexer
// 5. the subsequent withdraw tx is sent to BTC
// 6. the withdraw tx is identified by the indexer
func TestStakingIndexer_StakingUnbondingLifeCycle(t *testing.T) {
	// ensure we have UTXOs
	n := 110
	tm := StartManagerWithNBlocks(t, n)
	defer tm.Stop()
	k := tm.Config.BTCScannerConfig.ConfirmationDepth

	// generate valid staking tx data
	r := rand.New(rand.NewSource(time.Now().UnixNano()))
	testStakingData := datagen.GenerateTestStakingData(t, r)
	sysParams, err := params.NewLocalParamsRetriever().GetParams()
	require.NoError(t, err)
	stakingInfo, err := btcstaking.BuildV0IdentifiableStakingOutputs(
		sysParams.MagicBytes,
		tm.WalletPrivKey.PubKey(),
		testStakingData.FinalityProviderKey,
		sysParams.CovenantPks,
		sysParams.CovenantQuorum,
		testStakingData.StakingTime,
		testStakingData.StakingAmount,
		regtestParams,
	)
	require.NoError(t, err)

	// send the staking tx and mine blocks
	err = tm.StakerWallet.UnlockWallet(20)
	require.NoError(t, err)
	stakingTx, err := tm.StakerWallet.CreateAndSignTx(
		[]*wire.TxOut{stakingInfo.OpReturnOutput, stakingInfo.StakingOutput},
		1000,
		tm.MinerAddr,
	)
	require.NoError(t, err)
	stakingTxHash := stakingTx.TxHash()
	tm.SendTxWithNConfirmations(t, stakingTx, int(k+1))

	// check that the staking tx is already stored
	tm.WaitForStakingTxStored(t, stakingTxHash)

	// check the staking event is received by the queue
	tm.CheckNextStakingEvent(t, stakingTxHash)
=======
	m := int(tm.Config.BTCScannerConfig.ConfirmationDepth + 1)
	tm.SendTxWithNConfirmations(t, stakingTx, m)

	// wait until the indexer parses the staking tx
	tm.WaitForConfirmedTipHeight(t, k)

	// check that the staking tx is already stored
	stakingTxHash := stakingTx.TxHash()
	storedStakingTx, err := tm.Si.GetStakingTxByHash(&stakingTxHash)
	require.NoError(t, err)
	require.Equal(t, stakingTx.TxHash().String(), storedStakingTx.Tx.TxHash().String())

	// check the staking event is received by the queue
	tm.CheckNextStakingEvent(t, stakingTx.TxHash().String())
>>>>>>> 88e1a433

	// build and send unbonding tx from the previous staking tx
	unbondingSpendInfo, err := stakingInfo.UnbondingPathSpendInfo()
	require.NoError(t, err)
<<<<<<< HEAD
	storedStakingTx, err := tm.Si.GetStakingTxByHash(&stakingTxHash)
	require.NoError(t, err)
=======
>>>>>>> 88e1a433
	unbondingTx := buildUnbondingTx(
		t,
		sysParams,
		tm.WalletPrivKey,
		testStakingData.FinalityProviderKey,
		testStakingData.StakingAmount,
		&stakingTxHash,
		storedStakingTx.StakingOutputIdx,
		unbondingSpendInfo,
		stakingTx,
		[]*btcec.PrivateKey{params.CovenantPrivKey},
	)
<<<<<<< HEAD
	tm.SendTxWithNConfirmations(t, unbondingTx, int(k+1))

	// check the unbonding tx is already stored
	tm.WaitForUnbondingTxStored(t, unbondingTx.TxHash())

	// check the unbonding event is received
	tm.CheckNextUnbondingEvent(t, unbondingTx.TxHash())

	// wait for the unbonding tx expires
	if uint64(sysParams.UnbondingTime) > k {
		tm.BitcoindHandler.GenerateBlocks(int(uint64(sysParams.UnbondingTime) - k))
	}

	// build and send withdraw tx from the unbonding tx
	unbondingInfo, err := btcstaking.BuildUnbondingInfo(
		tm.WalletPrivKey.PubKey(),
		[]*btcec.PublicKey{testStakingData.FinalityProviderKey},
		sysParams.CovenantPks,
		sysParams.CovenantQuorum,
		sysParams.UnbondingTime,
		testStakingData.StakingAmount.MulF64(0.9),
		regtestParams,
	)
	require.NoError(t, err)
	withdrawSpendInfo, err := unbondingInfo.TimeLockPathSpendInfo()
	require.NoError(t, err)
	withdrawTx := buildWithdrawTx(
		t,
		tm.WalletPrivKey,
		// unbonding tx only has one output
		unbondingTx.TxOut[0],
		unbondingTx.TxHash(),
		0,
		withdrawSpendInfo,
		sysParams.UnbondingTime,
		testStakingData.StakingAmount,
	)
	tm.SendTxWithNConfirmations(t, withdrawTx, int(k+1))

	// wait until the indexer identifies the withdraw tx
	tm.WaitForNConfirmations(t, int(k))

	// check the withdraw event is consumed
	tm.CheckNextWithdrawEvent(t, stakingTx.TxHash())
=======
	tm.SendTxWithNConfirmations(t, unbondingTx, m)

	// wait until the indexer identifies the unbonding tx
	tm.WaitForConfirmedTipHeight(t, k)

	// check that the unbonding tx is already stored
	unbondingTxHash := unbondingTx.TxHash()
	storedUnbondingTx, err := tm.Si.GetUnbondingTxByHash(&unbondingTxHash)
	require.NoError(t, err)
	require.Equal(t, unbondingTx.TxHash().String(), storedUnbondingTx.Tx.TxHash().String())
	require.Equal(t, stakingTxHash.String(), storedUnbondingTx.StakingTxHash.String())

	// check the unbonding event is received by the queue
	tm.CheckNextUnbondingEvent(t, stakingTx.TxHash().String())
>>>>>>> 88e1a433
}

func buildUnbondingTx(
	t *testing.T,
	params *types.Params,
	stakerPrivKey *btcec.PrivateKey,
	fpKey *btcec.PublicKey,
	stakingAmount btcutil.Amount,
	stakingTxHash *chainhash.Hash,
	stakingOutputIdx uint32,
	unbondingSpendInfo *btcstaking.SpendInfo,
	stakingTx *wire.MsgTx,
	covPrivKeys []*btcec.PrivateKey,
) *wire.MsgTx {
	unbondingInfo, err := btcstaking.BuildUnbondingInfo(
		stakerPrivKey.PubKey(),
		[]*btcec.PublicKey{fpKey},
		params.CovenantPks,
		params.CovenantQuorum,
		params.UnbondingTime,
		stakingAmount.MulF64(0.9),
		regtestParams,
	)
	require.NoError(t, err)

	unbondingTx := wire.NewMsgTx(2)
	unbondingTx.AddTxIn(wire.NewTxIn(wire.NewOutPoint(stakingTxHash, stakingOutputIdx), nil, nil))
	unbondingTx.AddTxOut(unbondingInfo.UnbondingOutput)

	// generate covenant unbonding sigs
	unbondingCovSigs := make([]*schnorr.Signature, len(covPrivKeys))
	for i, privKey := range covPrivKeys {
		sig, err := btcstaking.SignTxWithOneScriptSpendInputStrict(
			unbondingTx,
			stakingTx,
			stakingOutputIdx,
			unbondingSpendInfo.GetPkScriptPath(),
			privKey,
		)
		require.NoError(t, err)

		unbondingCovSigs[i] = sig
	}

	stakerUnbondingSig, err := btcstaking.SignTxWithOneScriptSpendInputFromScript(
		unbondingTx,
		stakingTx.TxOut[stakingOutputIdx],
		stakerPrivKey,
		unbondingSpendInfo.RevealedLeaf.Script,
	)

	witness, err := unbondingSpendInfo.CreateUnbondingPathWitness(unbondingCovSigs, stakerUnbondingSig)
	require.NoError(t, err)
	unbondingTx.TxIn[0].Witness = witness

	return unbondingTx
<<<<<<< HEAD
}

func buildWithdrawTx(
	t *testing.T,
	stakerPrivKey *btcec.PrivateKey,
	fundTxOutput *wire.TxOut,
	fundTxHash chainhash.Hash,
	fundTxOutputIndex uint32,
	fundTxSpendInfo *btcstaking.SpendInfo,
	lockTime uint16,
	lockedAmount btcutil.Amount,
) *wire.MsgTx {

	destAddress, err := btcutil.NewAddressPubKey(stakerPrivKey.PubKey().SerializeCompressed(), regtestParams)
	require.NoError(t, err)
	destAddressScript, err := txscript.PayToAddrScript(destAddress)
	require.NoError(t, err)

	// to spend output with relative timelock transaction need to be version two or higher
	withdrawTx := wire.NewMsgTx(2)
	withdrawTx.AddTxIn(wire.NewTxIn(wire.NewOutPoint(&fundTxHash, fundTxOutputIndex), nil, nil))
	withdrawTx.AddTxOut(wire.NewTxOut(int64(lockedAmount.MulF64(0.5)), destAddressScript))

	// we need to set sequence number before signing, as signing commits to sequence
	// number
	withdrawTx.TxIn[0].Sequence = uint32(lockTime)

	sig, err := btcstaking.SignTxWithOneScriptSpendInputFromTapLeaf(
		withdrawTx,
		fundTxOutput,
		stakerPrivKey,
		fundTxSpendInfo.RevealedLeaf,
	)

	require.NoError(t, err)

	witness, err := fundTxSpendInfo.CreateTimeLockPathWitness(sig)

	require.NoError(t, err)

	withdrawTx.TxIn[0].Witness = witness

	return withdrawTx
=======
>>>>>>> 88e1a433
}<|MERGE_RESOLUTION|>--- conflicted
+++ resolved
@@ -4,35 +4,23 @@
 package e2etest
 
 import (
-<<<<<<< HEAD
 	"encoding/hex"
 	"encoding/json"
-=======
->>>>>>> 88e1a433
 	"math/rand"
 	"testing"
 	"time"
 
 	"github.com/babylonchain/babylon/btcstaking"
-<<<<<<< HEAD
 	bbndatagen "github.com/babylonchain/babylon/testutil/datagen"
-=======
->>>>>>> 88e1a433
 	"github.com/btcsuite/btcd/btcec/v2"
 	"github.com/btcsuite/btcd/btcec/v2/schnorr"
 	"github.com/btcsuite/btcd/btcutil"
 	"github.com/btcsuite/btcd/chaincfg/chainhash"
-<<<<<<< HEAD
 	"github.com/btcsuite/btcd/txscript"
 	"github.com/btcsuite/btcd/wire"
 	"github.com/stretchr/testify/require"
 
 	"github.com/babylonchain/staking-indexer/config"
-=======
-	"github.com/btcsuite/btcd/wire"
-	"github.com/stretchr/testify/require"
-
->>>>>>> 88e1a433
 	"github.com/babylonchain/staking-indexer/params"
 	"github.com/babylonchain/staking-indexer/testutils/datagen"
 	"github.com/babylonchain/staking-indexer/types"
@@ -47,7 +35,6 @@
 	require.NoError(t, err)
 	require.Equal(t, n, count)
 
-<<<<<<< HEAD
 	tm.WaitForNConfirmations(t, int(tm.Config.BTCScannerConfig.ConfirmationDepth))
 
 	_ = tm.BitcoindHandler.GenerateBlocks(10)
@@ -97,15 +84,6 @@
 // 4. the subsequent withdraw tx is sent to BTC
 // 5. the withdraw tx is identified by the indexer and consumed by the queue
 func TestStakingLifeCycle(t *testing.T) {
-=======
-	require.Eventually(t, func() bool {
-		confirmedTip := tm.BS.LastConfirmedHeight()
-		return confirmedTip == uint64(n-int(tm.Config.BTCScannerConfig.ConfirmationDepth))
-	}, eventuallyWaitTimeOut, eventuallyPollTime)
-}
-
-func TestStakingIndexer(t *testing.T) {
->>>>>>> 88e1a433
 	// ensure we have UTXOs
 	n := 110
 	tm := StartManagerWithNBlocks(t, n)
@@ -115,10 +93,7 @@
 	// generate valid staking tx data
 	r := rand.New(rand.NewSource(time.Now().UnixNano()))
 	testStakingData := datagen.GenerateTestStakingData(t, r)
-<<<<<<< HEAD
 	testStakingData.StakingTime = 120
-=======
->>>>>>> 88e1a433
 	sysParams, err := params.NewLocalParamsRetriever().GetParams()
 	require.NoError(t, err)
 	stakingInfo, err := btcstaking.BuildV0IdentifiableStakingOutputs(
@@ -142,7 +117,6 @@
 		tm.MinerAddr,
 	)
 	require.NoError(t, err)
-<<<<<<< HEAD
 	stakingTxHash := stakingTx.TxHash()
 	tm.SendTxWithNConfirmations(t, stakingTx, int(k+1))
 
@@ -179,14 +153,14 @@
 	tm.CheckNextWithdrawEvent(t, stakingTx.TxHash())
 }
 
-// TestStakingIndexer_StakingUnbondingLifeCycle covers the following life cycle
+// TestStakingUnbondingLifeCycle covers the following life cycle
 // 1. the staking tx is sent to BTC
 // 2. the staking tx is parsed by the indexer
 // 3. the subsequent unbonding tx is sent to BTC
 // 4. the unbonding tx is identified by the indexer
 // 5. the subsequent withdraw tx is sent to BTC
 // 6. the withdraw tx is identified by the indexer
-func TestStakingIndexer_StakingUnbondingLifeCycle(t *testing.T) {
+func TestStakingUnbondingLifeCycle(t *testing.T) {
 	// ensure we have UTXOs
 	n := 110
 	tm := StartManagerWithNBlocks(t, n)
@@ -227,31 +201,12 @@
 
 	// check the staking event is received by the queue
 	tm.CheckNextStakingEvent(t, stakingTxHash)
-=======
-	m := int(tm.Config.BTCScannerConfig.ConfirmationDepth + 1)
-	tm.SendTxWithNConfirmations(t, stakingTx, m)
-
-	// wait until the indexer parses the staking tx
-	tm.WaitForConfirmedTipHeight(t, k)
-
-	// check that the staking tx is already stored
-	stakingTxHash := stakingTx.TxHash()
-	storedStakingTx, err := tm.Si.GetStakingTxByHash(&stakingTxHash)
-	require.NoError(t, err)
-	require.Equal(t, stakingTx.TxHash().String(), storedStakingTx.Tx.TxHash().String())
-
-	// check the staking event is received by the queue
-	tm.CheckNextStakingEvent(t, stakingTx.TxHash().String())
->>>>>>> 88e1a433
 
 	// build and send unbonding tx from the previous staking tx
 	unbondingSpendInfo, err := stakingInfo.UnbondingPathSpendInfo()
 	require.NoError(t, err)
-<<<<<<< HEAD
 	storedStakingTx, err := tm.Si.GetStakingTxByHash(&stakingTxHash)
 	require.NoError(t, err)
-=======
->>>>>>> 88e1a433
 	unbondingTx := buildUnbondingTx(
 		t,
 		sysParams,
@@ -264,7 +219,6 @@
 		stakingTx,
 		[]*btcec.PrivateKey{params.CovenantPrivKey},
 	)
-<<<<<<< HEAD
 	tm.SendTxWithNConfirmations(t, unbondingTx, int(k+1))
 
 	// check the unbonding tx is already stored
@@ -309,22 +263,6 @@
 
 	// check the withdraw event is consumed
 	tm.CheckNextWithdrawEvent(t, stakingTx.TxHash())
-=======
-	tm.SendTxWithNConfirmations(t, unbondingTx, m)
-
-	// wait until the indexer identifies the unbonding tx
-	tm.WaitForConfirmedTipHeight(t, k)
-
-	// check that the unbonding tx is already stored
-	unbondingTxHash := unbondingTx.TxHash()
-	storedUnbondingTx, err := tm.Si.GetUnbondingTxByHash(&unbondingTxHash)
-	require.NoError(t, err)
-	require.Equal(t, unbondingTx.TxHash().String(), storedUnbondingTx.Tx.TxHash().String())
-	require.Equal(t, stakingTxHash.String(), storedUnbondingTx.StakingTxHash.String())
-
-	// check the unbonding event is received by the queue
-	tm.CheckNextUnbondingEvent(t, stakingTx.TxHash().String())
->>>>>>> 88e1a433
 }
 
 func buildUnbondingTx(
@@ -381,7 +319,6 @@
 	unbondingTx.TxIn[0].Witness = witness
 
 	return unbondingTx
-<<<<<<< HEAD
 }
 
 func buildWithdrawTx(
@@ -425,6 +362,4 @@
 	withdrawTx.TxIn[0].Witness = witness
 
 	return withdrawTx
-=======
->>>>>>> 88e1a433
 }