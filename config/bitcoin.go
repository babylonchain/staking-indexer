--- conflicted
+++ resolved
@@ -79,11 +79,8 @@
 	defaultBitcoindCfg.ZMQPubRawBlock = cfg.ZMQPubRawBlock
 	defaultBitcoindCfg.ZMQPubRawTx = cfg.ZMQPubRawTx
 	defaultBitcoindCfg.RPCPolling = cfg.RPCPolling
-<<<<<<< HEAD
-=======
 	defaultBitcoindCfg.TxPollingInterval = cfg.TxPollingInterval
 	defaultBitcoindCfg.BlockCacheSize = cfg.BlockCacheSize
->>>>>>> d085cbfa
 
 	return &btcclient.BtcNodeBackendConfig{
 		Bitcoind:          &defaultBitcoindCfg,
