--- conflicted
+++ resolved
@@ -77,17 +77,15 @@
 
 	bs.logger.Info("starting the BTC scanner")
 
-<<<<<<< HEAD
 	if err := bs.Bootstrap(startHeight); err != nil {
 		return fmt.Errorf("failed to bootstrap with height %d", startHeight)
 	}
-=======
+
 	if err := bs.waitUntilActivation(); err != nil {
 		return err
 	}
 
 	bs.logger.Info("starting the BTC scanner", zap.Uint64("start_height", startHeight))
->>>>>>> cd14b885
 
 	blockEventNotifier, err := bs.btcNotifier.RegisterBlockEpochNtfn(nil)
 	if err != nil {
@@ -105,38 +103,33 @@
 	return nil
 }
 
-<<<<<<< HEAD
+func (bs *BtcPoller) waitUntilActivation() error {
+	tipHeight, err := bs.btcClient.GetTipHeight()
+	if err != nil {
+		return fmt.Errorf("failed to get the current BTC tip height")
+	}
+	activationHeight := bs.paramsVersions.ParamsVersions[0].ActivationHeight
+
+	for {
+		if tipHeight >= activationHeight {
+			break
+		}
+
+		bs.logger.Info("waiting to reach the earliest activation height",
+			zap.Uint64("tip_height", tipHeight),
+			zap.Uint64("activation_height", activationHeight))
+		time.Sleep(1 * time.Second)
+	}
+
+	return nil
+}
+
 // Bootstrap syncs with BTC by getting the confirmed blocks and the caching the unconfirmed blocks
 func (bs *BtcPoller) Bootstrap(startHeight uint64) error {
 	var (
 		confirmedBlock *types.IndexedBlock
 		err            error
 	)
-=======
-func (bs *BtcPoller) waitUntilActivation() error {
-	tipHeight, err := bs.btcClient.GetTipHeight()
-	if err != nil {
-		return fmt.Errorf("failed to get the current BTC tip height")
-	}
-	activationHeight := bs.paramsVersions.ParamsVersions[0].ActivationHeight
-
-	for {
-		if tipHeight >= activationHeight {
-			break
-		}
-
-		bs.logger.Info("waiting to reach the earliest activation height",
-			zap.Uint64("tip_height", tipHeight),
-			zap.Uint64("activation_height", activationHeight))
-		time.Sleep(1 * time.Second)
-	}
-
-	return nil
-}
-
-func (bs *BtcPoller) bootstrap(blockEventNotifier *notifier.BlockEpochEvent) error {
-	var tipHeight uint64
->>>>>>> cd14b885
 
 	if bs.isSynced.Load() {
 		// the scanner is already synced
